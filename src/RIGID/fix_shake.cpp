/* ----------------------------------------------------------------------
   LAMMPS - Large-scale Atomic/Molecular Massively Parallel Simulator
   http://lammps.sandia.gov, Sandia National Laboratories
   Steve Plimpton, sjplimp@sandia.gov

   Copyright (2003) Sandia Corporation.  Under the terms of Contract
   DE-AC04-94AL85000 with Sandia Corporation, the U.S. Government retains
   certain rights in this software.  This software is distributed under
   the GNU General Public License.

   See the README file in the top-level LAMMPS directory.
------------------------------------------------------------------------- */

#include "fix_shake.h"
#include <mpi.h>
#include <cmath>
#include <cctype>
#include <cstring>
#include "atom.h"
#include "atom_vec.h"
#include "molecule.h"
#include "update.h"
#include "respa.h"
#include "modify.h"
#include "domain.h"
#include "force.h"
#include "bond.h"
#include "angle.h"
#include "comm.h"
#include "group.h"
#include "fix_respa.h"
#include "math_const.h"
#include "memory.h"
#include "error.h"
#include "utils.h"

using namespace LAMMPS_NS;
using namespace FixConst;
using namespace MathConst;

#define RVOUS 1   // 0 for irregular, 1 for all2all

#define BIG 1.0e20
#define MASSDELTA 0.1

/* ---------------------------------------------------------------------- */

FixShake::FixShake(LAMMPS *lmp, int narg, char **arg) :
  Fix(lmp, narg, arg), bond_flag(NULL), angle_flag(NULL),
  type_flag(NULL), mass_list(NULL), bond_distance(NULL), angle_distance(NULL),
  loop_respa(NULL), step_respa(NULL), x(NULL), v(NULL), f(NULL), ftmp(NULL),
  vtmp(NULL), mass(NULL), rmass(NULL), type(NULL), shake_flag(NULL),
  shake_atom(NULL), shake_type(NULL), xshake(NULL), nshake(NULL),
  list(NULL), b_count(NULL), b_count_all(NULL), b_ave(NULL), b_max(NULL),
  b_min(NULL), b_ave_all(NULL), b_max_all(NULL), b_min_all(NULL),
  a_count(NULL), a_count_all(NULL), a_ave(NULL), a_max(NULL), a_min(NULL),
  a_ave_all(NULL), a_max_all(NULL), a_min_all(NULL), atommols(NULL),
  onemols(NULL)
{
  MPI_Comm_rank(world,&me);
  MPI_Comm_size(world,&nprocs);

  virial_flag = 1;
  thermo_virial = 1;
  create_attribute = 1;
  dof_flag = 1;

  // error check

  molecular = atom->molecular;
  if (molecular == 0)
    error->all(FLERR,"Cannot use fix shake with non-molecular system");

  // perform initial allocation of atom-based arrays
  // register with Atom class

  shake_flag = NULL;
  shake_atom = NULL;
  shake_type = NULL;
  xshake = NULL;

  ftmp = NULL;
  vtmp = NULL;

  grow_arrays(atom->nmax);
  atom->add_callback(0);

  // set comm size needed by this fix

  comm_forward = 3;

  // parse SHAKE args

  if (narg < 8) error->all(FLERR,"Illegal fix shake command");

  tolerance = force->numeric(FLERR,arg[3]);
  max_iter = force->inumeric(FLERR,arg[4]);
  output_every = force->inumeric(FLERR,arg[5]);

  // parse SHAKE args for bond and angle types
  // will be used by find_clusters
  // store args for "b" "a" "t" as flags in (1:n) list for fast access
  // store args for "m" in list of length nmass for looping over
  // for "m" verify that atom masses have been set

  bond_flag = new int[atom->nbondtypes+1];
  for (int i = 1; i <= atom->nbondtypes; i++) bond_flag[i] = 0;
  angle_flag = new int[atom->nangletypes+1];
  for (int i = 1; i <= atom->nangletypes; i++) angle_flag[i] = 0;
  type_flag = new int[atom->ntypes+1];
  for (int i = 1; i <= atom->ntypes; i++) type_flag[i] = 0;
  mass_list = new double[atom->ntypes];
  nmass = 0;

  char mode = '\0';
  int next = 6;
  while (next < narg) {
    if (strcmp(arg[next],"b") == 0) mode = 'b';
    else if (strcmp(arg[next],"a") == 0) mode = 'a';
    else if (strcmp(arg[next],"t") == 0) mode = 't';
    else if (strcmp(arg[next],"m") == 0) {
      mode = 'm';
      atom->check_mass(FLERR);

    // break if keyword that is not b,a,t,m

    } else if (isalpha(arg[next][0])) break;

    // read numeric args of b,a,t,m

    else if (mode == 'b') {
      int i = force->inumeric(FLERR,arg[next]);
      if (i < 1 || i > atom->nbondtypes)
        error->all(FLERR,"Invalid bond type index for fix shake");
      bond_flag[i] = 1;

    } else if (mode == 'a') {
      int i = force->inumeric(FLERR,arg[next]);
      if (i < 1 || i > atom->nangletypes)
        error->all(FLERR,"Invalid angle type index for fix shake");
      angle_flag[i] = 1;

    } else if (mode == 't') {
      int i = force->inumeric(FLERR,arg[next]);
      if (i < 1 || i > atom->ntypes)
        error->all(FLERR,"Invalid atom type index for fix shake");
      type_flag[i] = 1;

    } else if (mode == 'm') {
      double massone = force->numeric(FLERR,arg[next]);
      if (massone == 0.0) error->all(FLERR,"Invalid atom mass for fix shake");
      if (nmass == atom->ntypes)
        error->all(FLERR,"Too many masses for fix shake");
      mass_list[nmass++] = massone;

    } else error->all(FLERR,"Illegal fix shake command");
    next++;
  }

  // parse optional args

  onemols = NULL;

  int iarg = next;
  while (iarg < narg) {
    if (strcmp(arg[next],"mol") == 0) {
      if (iarg+2 > narg) error->all(FLERR,"Illegal fix shake command");
      int imol = atom->find_molecule(arg[iarg+1]);
      if (imol == -1)
        error->all(FLERR,"Molecule template ID for fix shake does not exist");
      if (atom->molecules[imol]->nset > 1 && comm->me == 0)
        error->warning(FLERR,"Molecule template for "
                       "fix shake has multiple molecules");
      onemols = &atom->molecules[imol];
      nmol = onemols[0]->nset;
      iarg += 2;
    } else error->all(FLERR,"Illegal fix shake command");
  }

  // error check for Molecule template

  if (onemols) {
    for (int i = 0; i < nmol; i++)
      if (onemols[i]->shakeflag == 0)
        error->all(FLERR,"Fix shake molecule template must have shake info");
  }

  // allocate bond and angle distance arrays, indexed from 1 to n

  bond_distance = new double[atom->nbondtypes+1];
  angle_distance = new double[atom->nangletypes+1];

  // allocate statistics arrays

  if (output_every) {
    int nb = atom->nbondtypes + 1;
    b_count = new int[nb];
    b_count_all = new int[nb];
    b_ave = new double[nb];
    b_ave_all = new double[nb];
    b_max = new double[nb];
    b_max_all = new double[nb];
    b_min = new double[nb];
    b_min_all = new double[nb];

    int na = atom->nangletypes + 1;
    a_count = new int[na];
    a_count_all = new int[na];
    a_ave = new double[na];
    a_ave_all = new double[na];
    a_max = new double[na];
    a_max_all = new double[na];
    a_min = new double[na];
    a_min_all = new double[na];
  }

  // SHAKE vs RATTLE

  rattle = 0;

  // identify all SHAKE clusters

  double time1 = MPI_Wtime();

  find_clusters();

  double time2 = MPI_Wtime();

  if (comm->me == 0) {
    if (screen)
      fprintf(screen,"  find clusters CPU = %g secs\n",time2-time1);
    if (logfile)
      fprintf(logfile,"  find clusters CPU = %g secs\n",time2-time1);
  }

  // initialize list of SHAKE clusters to constrain

  maxlist = 0;
  list = NULL;
}

/* ---------------------------------------------------------------------- */

FixShake::~FixShake()
{
  // unregister callbacks to this fix from Atom class

  atom->delete_callback(id,0);

  // set bond_type and angle_type back to positive for SHAKE clusters
  // must set for all SHAKE bonds and angles stored by each atom

  int nlocal = atom->nlocal;

  for (int i = 0; i < nlocal; i++) {
    if (shake_flag[i] == 0) continue;
    else if (shake_flag[i] == 1) {
      bondtype_findset(i,shake_atom[i][0],shake_atom[i][1],1);
      bondtype_findset(i,shake_atom[i][0],shake_atom[i][2],1);
      angletype_findset(i,shake_atom[i][1],shake_atom[i][2],1);
    } else if (shake_flag[i] == 2) {
      bondtype_findset(i,shake_atom[i][0],shake_atom[i][1],1);
    } else if (shake_flag[i] == 3) {
      bondtype_findset(i,shake_atom[i][0],shake_atom[i][1],1);
      bondtype_findset(i,shake_atom[i][0],shake_atom[i][2],1);
    } else if (shake_flag[i] == 4) {
      bondtype_findset(i,shake_atom[i][0],shake_atom[i][1],1);
      bondtype_findset(i,shake_atom[i][0],shake_atom[i][2],1);
      bondtype_findset(i,shake_atom[i][0],shake_atom[i][3],1);
    }
  }

  // delete locally stored arrays

  memory->destroy(shake_flag);
  memory->destroy(shake_atom);
  memory->destroy(shake_type);
  memory->destroy(xshake);
  memory->destroy(ftmp);
  memory->destroy(vtmp);


  delete [] bond_flag;
  delete [] angle_flag;
  delete [] type_flag;
  delete [] mass_list;

  delete [] bond_distance;
  delete [] angle_distance;

  if (output_every) {
    delete [] b_count;
    delete [] b_count_all;
    delete [] b_ave;
    delete [] b_ave_all;
    delete [] b_max;
    delete [] b_max_all;
    delete [] b_min;
    delete [] b_min_all;

    delete [] a_count;
    delete [] a_count_all;
    delete [] a_ave;
    delete [] a_ave_all;
    delete [] a_max;
    delete [] a_max_all;
    delete [] a_min;
    delete [] a_min_all;
  }

  memory->destroy(list);
}

/* ---------------------------------------------------------------------- */

int FixShake::setmask()
{
  int mask = 0;
  mask |= PRE_NEIGHBOR;
  mask |= POST_FORCE;
  mask |= POST_FORCE_RESPA;
  return mask;
}

/* ----------------------------------------------------------------------
   set bond and angle distances
   this init must happen after force->bond and force->angle inits
------------------------------------------------------------------------- */

void FixShake::init()
{
  int i,m,flag,flag_all,type1,type2,bond1_type,bond2_type;
  double rsq,angle;

  // error if more than one shake fix

  int count = 0;
  for (i = 0; i < modify->nfix; i++)
    if (strcmp(modify->fix[i]->style,"shake") == 0) count++;
  if (count > 1) error->all(FLERR,"More than one fix shake");

  // cannot use with minimization since SHAKE turns off bonds
  // that should contribute to potential energy

  if (update->whichflag == 2)
    error->all(FLERR,"Fix shake cannot be used with minimization");

  // error if npt,nph fix comes before shake fix

  for (i = 0; i < modify->nfix; i++) {
    if (strcmp(modify->fix[i]->style,"npt") == 0) break;
    if (strcmp(modify->fix[i]->style,"nph") == 0) break;
  }
  if (i < modify->nfix) {
    for (int j = i; j < modify->nfix; j++)
      if (strcmp(modify->fix[j]->style,"shake") == 0)
        error->all(FLERR,"Shake fix must come before NPT/NPH fix");
  }

  // if rRESPA, find associated fix that must exist
  // could have changed locations in fix list since created
  // set ptrs to rRESPA variables

  if (utils::strmatch(update->integrate_style,"^respa")) {
    ifix_respa = modify->find_fix_by_style("^RESPA");
    nlevels_respa = ((Respa *) update->integrate)->nlevels;
    loop_respa = ((Respa *) update->integrate)->loop;
    step_respa = ((Respa *) update->integrate)->step;
  }

  // set equilibrium bond distances

  if (force->bond == NULL)
    error->all(FLERR,"Bond potential must be defined for SHAKE");
  for (i = 1; i <= atom->nbondtypes; i++)
    bond_distance[i] = force->bond->equilibrium_distance(i);

  // set equilibrium angle distances

  int nlocal = atom->nlocal;

  for (i = 1; i <= atom->nangletypes; i++) {
    if (angle_flag[i] == 0) continue;
    if (force->angle == NULL)
      error->all(FLERR,"Angle potential must be defined for SHAKE");

    // scan all atoms for a SHAKE angle cluster
    // extract bond types for the 2 bonds in the cluster
    // bond types must be same in all clusters of this angle type,
    //   else set error flag

    flag = 0;
    bond1_type = bond2_type = 0;
    for (m = 0; m < nlocal; m++) {
      if (shake_flag[m] != 1) continue;
      if (shake_type[m][2] != i) continue;
      type1 = MIN(shake_type[m][0],shake_type[m][1]);
      type2 = MAX(shake_type[m][0],shake_type[m][1]);
      if (bond1_type > 0) {
        if (type1 != bond1_type || type2 != bond2_type) {
          flag = 1;
          break;
        }
      }
      bond1_type = type1;
      bond2_type = type2;
    }

    // error check for any bond types that are not the same

    MPI_Allreduce(&flag,&flag_all,1,MPI_INT,MPI_MAX,world);
    if (flag_all) error->all(FLERR,"Shake angles have different bond types");

    // insure all procs have bond types

    MPI_Allreduce(&bond1_type,&flag_all,1,MPI_INT,MPI_MAX,world);
    bond1_type = flag_all;
    MPI_Allreduce(&bond2_type,&flag_all,1,MPI_INT,MPI_MAX,world);
    bond2_type = flag_all;

    // if bond types are 0, no SHAKE angles of this type exist
    // just skip this angle

    if (bond1_type == 0) {
      angle_distance[i] = 0.0;
      continue;
    }

    // compute the angle distance as a function of 2 bond distances
    // formula is now correct for bonds of same or different lengths (Oct15)

    angle = force->angle->equilibrium_angle(i);
    const double b1 = bond_distance[bond1_type];
    const double b2 = bond_distance[bond2_type];
    rsq = b1*b1 + b2*b2 - 2.0*b1*b2*cos(angle);
    angle_distance[i] = sqrt(rsq);
  }
}

/* ----------------------------------------------------------------------
   SHAKE as pre-integrator constraint
------------------------------------------------------------------------- */

void FixShake::setup(int vflag)
{
  pre_neighbor();

  if (output_every) stats();

  // setup SHAKE output

  bigint ntimestep = update->ntimestep;
  if (output_every) {
    next_output = ntimestep + output_every;
    if (ntimestep % output_every != 0)
      next_output = (ntimestep/output_every)*output_every + output_every;
  } else next_output = -1;

  // set respa to 0 if verlet is used and to 1 otherwise

  if (strstr(update->integrate_style,"verlet"))
    respa = 0;
  else
    respa = 1;

  if (!respa) {
    dtv     = update->dt;
    dtfsq   = 0.5 * update->dt * update->dt * force->ftm2v;
    if (!rattle) dtfsq = update->dt * update->dt * force->ftm2v;
  } else {
    dtv = step_respa[0];
    dtf_innerhalf = 0.5 * step_respa[0] * force->ftm2v;
    dtf_inner = dtf_innerhalf;
  }

  // correct geometry of cluster if necessary

  correct_coordinates(vflag);

  // remove velocities along any bonds

  correct_velocities();

  // precalculate constraining forces for first integration step

  shake_end_of_step(vflag);
}

/* ----------------------------------------------------------------------
   build list of SHAKE clusters to constrain
   if one or more atoms in cluster are on this proc,
     this proc lists the cluster exactly once
------------------------------------------------------------------------- */

void FixShake::pre_neighbor()
{
  int atom1,atom2,atom3,atom4;

  // local copies of atom quantities
  // used by SHAKE until next re-neighboring

  x = atom->x;
  v = atom->v;
  f = atom->f;
  mass = atom->mass;
  rmass = atom->rmass;
  type = atom->type;
  nlocal = atom->nlocal;

  // extend size of SHAKE list if necessary

  if (nlocal > maxlist) {
    maxlist = nlocal;
    memory->destroy(list);
    memory->create(list,maxlist,"shake:list");
  }

  // build list of SHAKE clusters I compute

  nlist = 0;

  for (int i = 0; i < nlocal; i++)
    if (shake_flag[i]) {
      if (shake_flag[i] == 2) {
        atom1 = atom->map(shake_atom[i][0]);
        atom2 = atom->map(shake_atom[i][1]);
        if (atom1 == -1 || atom2 == -1) {
          char str[128];
          sprintf(str,"Shake atoms " TAGINT_FORMAT " " TAGINT_FORMAT
                  " missing on proc %d at step " BIGINT_FORMAT,
                  shake_atom[i][0],shake_atom[i][1],me,update->ntimestep);
          error->one(FLERR,str);
        }
        if (i <= atom1 && i <= atom2) list[nlist++] = i;
      } else if (shake_flag[i] % 2 == 1) {
        atom1 = atom->map(shake_atom[i][0]);
        atom2 = atom->map(shake_atom[i][1]);
        atom3 = atom->map(shake_atom[i][2]);
        if (atom1 == -1 || atom2 == -1 || atom3 == -1) {
          char str[128];
          sprintf(str,"Shake atoms "
                  TAGINT_FORMAT " " TAGINT_FORMAT " " TAGINT_FORMAT
                  " missing on proc %d at step " BIGINT_FORMAT,
                  shake_atom[i][0],shake_atom[i][1],shake_atom[i][2],
                  me,update->ntimestep);
          error->one(FLERR,str);
        }
        if (i <= atom1 && i <= atom2 && i <= atom3) list[nlist++] = i;
      } else {
        atom1 = atom->map(shake_atom[i][0]);
        atom2 = atom->map(shake_atom[i][1]);
        atom3 = atom->map(shake_atom[i][2]);
        atom4 = atom->map(shake_atom[i][3]);
        if (atom1 == -1 || atom2 == -1 || atom3 == -1 || atom4 == -1) {
          char str[128];
          sprintf(str,"Shake atoms "
                  TAGINT_FORMAT " " TAGINT_FORMAT " "
                  TAGINT_FORMAT " " TAGINT_FORMAT
                  " missing on proc %d at step " BIGINT_FORMAT,
                  shake_atom[i][0],shake_atom[i][1],
                  shake_atom[i][2],shake_atom[i][3],
                  me,update->ntimestep);
          error->one(FLERR,str);
        }
        if (i <= atom1 && i <= atom2 && i <= atom3 && i <= atom4)
          list[nlist++] = i;
      }
    }
}

/* ----------------------------------------------------------------------
   compute the force adjustment for SHAKE constraint
------------------------------------------------------------------------- */

void FixShake::post_force(int vflag)
{
  if (update->ntimestep == next_output) stats();

  // xshake = unconstrained move with current v,f
  // communicate results if necessary

  unconstrained_update();
  if (nprocs > 1) comm->forward_comm_fix(this);

  // virial setup

  if (vflag) v_setup(vflag);
  else evflag = 0;

  // loop over clusters to add constraint forces

  int m;
  for (int i = 0; i < nlist; i++) {
    m = list[i];
    if (shake_flag[m] == 2) shake(m);
    else if (shake_flag[m] == 3) shake3(m);
    else if (shake_flag[m] == 4) shake4(m);
    else shake3angle(m);
  }

  // store vflag for coordinate_constraints_end_of_step()

  vflag_post_force = vflag;
}

/* ----------------------------------------------------------------------
   enforce SHAKE constraints from rRESPA
   xshake prediction portion is different than Verlet
------------------------------------------------------------------------- */

void FixShake::post_force_respa(int vflag, int ilevel, int iloop)
{
  // call stats only on outermost level

  if (ilevel == nlevels_respa-1 && update->ntimestep == next_output) stats();

  // might be OK to skip enforcing SHAKE constraings
  // on last iteration of inner levels if pressure not requested
  // however, leads to slightly different trajectories

  //if (ilevel < nlevels_respa-1 && iloop == loop_respa[ilevel]-1 && !vflag)
  //  return;

  // xshake = unconstrained move with current v,f as function of level
  // communicate results if necessary

  unconstrained_update_respa(ilevel);
  if (nprocs > 1) comm->forward_comm_fix(this);

  // virial setup only needed on last iteration of innermost level
  //   and if pressure is requested
  // virial accumulation happens via evflag at last iteration of each level

  if (ilevel == 0 && iloop == loop_respa[ilevel]-1 && vflag) v_setup(vflag);
  if (iloop == loop_respa[ilevel]-1) evflag = 1;
  else evflag = 0;

  // loop over clusters to add constraint forces

  int m;
  for (int i = 0; i < nlist; i++) {
    m = list[i];
    if (shake_flag[m] == 2) shake(m);
    else if (shake_flag[m] == 3) shake3(m);
    else if (shake_flag[m] == 4) shake4(m);
    else shake3angle(m);
  }

  // store vflag for coordinate_constraints_end_of_step()
  vflag_post_force = vflag;
}

/* ----------------------------------------------------------------------
   count # of degrees-of-freedom removed by SHAKE for atoms in igroup
------------------------------------------------------------------------- */

int FixShake::dof(int igroup)
{
  int groupbit = group->bitmask[igroup];

  int *mask = atom->mask;
  tagint *tag = atom->tag;
  int nlocal = atom->nlocal;

  // count dof in a cluster if and only if
  // the central atom is in group and atom i is the central atom

  int n = 0;
  for (int i = 0; i < nlocal; i++) {
    if (!(mask[i] & groupbit)) continue;
    if (shake_flag[i] == 0) continue;
    if (shake_atom[i][0] != tag[i]) continue;
    if (shake_flag[i] == 1) n += 3;
    else if (shake_flag[i] == 2) n += 1;
    else if (shake_flag[i] == 3) n += 2;
    else if (shake_flag[i] == 4) n += 3;
  }

  int nall;
  MPI_Allreduce(&n,&nall,1,MPI_INT,MPI_SUM,world);
  return nall;
}

/* ----------------------------------------------------------------------
   identify whether each atom is in a SHAKE cluster
   only include atoms in fix group and those bonds/angles specified in input
   test whether all clusters are valid
   set shake_flag, shake_atom, shake_type values
   set bond,angle types negative so will be ignored in neighbor lists
------------------------------------------------------------------------- */

void FixShake::find_clusters()
{
  int i,j,m,n,imol,iatom;
  int flag,flag_all;
  tagint tagprev;
  double massone;

  if (me == 0 && screen) {
    if (!rattle) fprintf(screen,"Finding SHAKE clusters ...\n");
    else fprintf(screen,"Finding RATTLE clusters ...\n");
  }

  atommols = atom->avec->onemols;

  tagint *tag = atom->tag;
  int *type = atom->type;
  int *mask = atom->mask;
  double *mass = atom->mass;
  double *rmass = atom->rmass;
  int **nspecial = atom->nspecial;
  tagint **special = atom->special;

  int *molindex = atom->molindex;
  int *molatom = atom->molatom;

  int nlocal = atom->nlocal;
  int angles_allow = atom->avec->angles_allow;

  // -----------------------------------------------------
  // allocate arrays for self (1d) and bond partners (2d)
  // max = max # of bond partners for owned atoms = 2nd dim of partner arrays
  // npartner[i] = # of bonds attached to atom i
  // nshake[i] = # of SHAKE bonds attached to atom i
  // partner_tag[i][] = global IDs of each partner
  // partner_mask[i][] = mask of each partner
  // partner_type[i][] = type of each partner
  // partner_massflag[i][] = 1 if partner meets mass criterion, 0 if not
  // partner_bondtype[i][] = type of bond attached to each partner
  // partner_shake[i][] = 1 if SHAKE bonded to partner, 0 if not
  // partner_nshake[i][] = nshake value for each partner
  // -----------------------------------------------------

  int max = 0;
  if (molecular == 1) {
    for (i = 0; i < nlocal; i++) max = MAX(max,nspecial[i][0]);
  } else {
    for (i = 0; i < nlocal; i++) {
      imol = molindex[i];
      if (imol < 0) continue;
      iatom = molatom[i];
      max = MAX(max,atommols[imol]->nspecial[iatom][0]);
    }
  }

  int *npartner;
  memory->create(npartner,nlocal,"shake:npartner");
  memory->create(nshake,nlocal,"shake:nshake");

  tagint **partner_tag;
  int **partner_mask,**partner_type,**partner_massflag;
  int **partner_bondtype,**partner_shake,**partner_nshake;
  memory->create(partner_tag,nlocal,max,"shake:partner_tag");
  memory->create(partner_mask,nlocal,max,"shake:partner_mask");
  memory->create(partner_type,nlocal,max,"shake:partner_type");
  memory->create(partner_massflag,nlocal,max,"shake:partner_massflag");
  memory->create(partner_bondtype,nlocal,max,"shake:partner_bondtype");
  memory->create(partner_shake,nlocal,max,"shake:partner_shake");
  memory->create(partner_nshake,nlocal,max,"shake:partner_nshake");

  // setup atomIDs and procowner vectors in rendezvous decomposition

  atom_owners();

  // -----------------------------------------------------
  // set npartner and partner_tag from special arrays
  // -----------------------------------------------------

  if (molecular == 1) {
    for (i = 0; i < nlocal; i++) {
      npartner[i] = nspecial[i][0];
      for (j = 0; j < npartner[i]; j++)
        partner_tag[i][j] = special[i][j];
    }
  } else {
    for (i = 0; i < nlocal; i++) {
      imol = molindex[i];
      if (imol < 0) continue;
      iatom = molatom[i];
      tagprev = tag[i] - iatom - 1;
      npartner[i] = atommols[imol]->nspecial[iatom][0];
      for (j = 0; j < npartner[i]; j++)
        partner_tag[i][j] = atommols[imol]->special[iatom][j] + tagprev;;
    }
  }

  // -----------------------------------------------------
  // set partner_mask, partner_type, partner_massflag,
  //   partner_bondtype for all my bonded partners
  // requires rendezvous communication for off-proc partners
  // -----------------------------------------------------

  partner_info(npartner,partner_tag,partner_mask,partner_type,
               partner_massflag,partner_bondtype);

  // error check for unfilled partner info
  // if partner_type not set, is an error
  // partner_bondtype may not be set if special list is not consistent
  //   with bondatom (e.g. due to delete_bonds command)
  // this is OK if one or both atoms are not in fix group, since
  //   bond won't be SHAKEn anyway
  // else it's an error

  flag = 0;
  int flag2 = 0;
  for (i = 0; i < nlocal; i++)
    for (j = 0; j < npartner[i]; j++) {
      if (partner_type[i][j] == 0) flag++;
      if (!(mask[i] & groupbit)) continue;
      if (!(partner_mask[i][j] & groupbit)) continue;
      if (partner_bondtype[i][j] == 0) flag2++;
    }

  MPI_Allreduce(&flag,&flag_all,1,MPI_INT,MPI_SUM,world);
  if (flag_all) error->all(FLERR,"Did not find fix shake partner info");

  // -----------------------------------------------------
  // identify SHAKEable bonds
  // set nshake[i] = # of SHAKE bonds attached to atom i
  // set partner_shake[i][] = 1 if SHAKE bonded to partner, 0 if not
  // both atoms must be in group, bondtype must be > 0
  // check if bondtype is in input bond_flag
  // check if type of either atom is in input type_flag
  // check if mass of either atom is in input mass_list
  // -----------------------------------------------------

  int np;

  for (i = 0; i < nlocal; i++) {
    nshake[i] = 0;
    np = npartner[i];
    for (j = 0; j < np; j++) {
      partner_shake[i][j] = 0;

      if (!(mask[i] & groupbit)) continue;
      if (!(partner_mask[i][j] & groupbit)) continue;
      if (partner_bondtype[i][j] <= 0) continue;

      if (bond_flag[partner_bondtype[i][j]]) {
        partner_shake[i][j] = 1;
        nshake[i]++;
        continue;
      }
      if (type_flag[type[i]] || type_flag[partner_type[i][j]]) {
        partner_shake[i][j] = 1;
        nshake[i]++;
        continue;
      }
      if (nmass) {
        if (partner_massflag[i][j]) {
          partner_shake[i][j] = 1;
          nshake[i]++;
          continue;
        } else {
          if (rmass) massone = rmass[i];
          else massone = mass[type[i]];
          if (masscheck(massone)) {
            partner_shake[i][j] = 1;
            nshake[i]++;
            continue;
          }
        }
      }
    }
  }

  // -----------------------------------------------------
  // set partner_nshake for bonded partners
  // requires rendezvous communication for off-proc partners
  // -----------------------------------------------------

  nshake_info(npartner,partner_tag,partner_nshake);

  // -----------------------------------------------------
  // error checks
  // no atom with nshake > 3
  // no connected atoms which both have nshake > 1
  // -----------------------------------------------------

  flag = 0;
  for (i = 0; i < nlocal; i++) if (nshake[i] > 3) flag++;
  MPI_Allreduce(&flag,&flag_all,1,MPI_INT,MPI_SUM,world);
  if (flag_all) error->all(FLERR,"Shake cluster of more than 4 atoms");

  flag = 0;
  for (i = 0; i < nlocal; i++) {
    if (nshake[i] <= 1) continue;
    for (j = 0; j < npartner[i]; j++)
      if (partner_shake[i][j] && partner_nshake[i][j] > 1) flag++;
  }
  MPI_Allreduce(&flag,&flag_all,1,MPI_INT,MPI_SUM,world);
  if (flag_all) error->all(FLERR,"Shake clusters are connected");

  // -----------------------------------------------------
  // set SHAKE arrays that are stored with atoms & add angle constraints
  // zero shake arrays for all owned atoms
  // if I am central atom set shake_flag & shake_atom & shake_type
  // for 2-atom clusters, I am central atom if my atom ID < partner ID
  // for 3-atom clusters, test for angle constraint
  //   angle will be stored by this atom if it exists
  //   if angle type matches angle_flag, then it is angle-constrained
  // shake_flag[] = 0 if atom not in SHAKE cluster
  //                2,3,4 = size of bond-only cluster
  //                1 = 3-atom angle cluster
  // shake_atom[][] = global IDs of 2,3,4 atoms in cluster
  //                  central atom is 1st
  //                  for 2-atom cluster, lowest ID is 1st
  // shake_type[][] = bondtype of each bond in cluster
  //                  for 3-atom angle cluster, 3rd value is angletype
  // -----------------------------------------------------

  for (i = 0; i < nlocal; i++) {
    shake_flag[i] = 0;
    shake_atom[i][0] = 0;
    shake_atom[i][1] = 0;
    shake_atom[i][2] = 0;
    shake_atom[i][3] = 0;
    shake_type[i][0] = 0;
    shake_type[i][1] = 0;
    shake_type[i][2] = 0;

    if (nshake[i] == 1) {
      for (j = 0; j < npartner[i]; j++)
        if (partner_shake[i][j]) break;
      if (partner_nshake[i][j] == 1 && tag[i] < partner_tag[i][j]) {
        shake_flag[i] = 2;
        shake_atom[i][0] = tag[i];
        shake_atom[i][1] = partner_tag[i][j];
        shake_type[i][0] = partner_bondtype[i][j];
      }
    }

    if (nshake[i] > 1) {
      shake_flag[i] = 1;
      shake_atom[i][0] = tag[i];
      for (j = 0; j < npartner[i]; j++)
        if (partner_shake[i][j]) {
          m = shake_flag[i];
          shake_atom[i][m] = partner_tag[i][j];
          shake_type[i][m-1] = partner_bondtype[i][j];
          shake_flag[i]++;
        }
    }

    if (nshake[i] == 2 && angles_allow) {
      n = angletype_findset(i,shake_atom[i][1],shake_atom[i][2],0);
      if (n <= 0) continue;
      if (angle_flag[n]) {
        shake_flag[i] = 1;
        shake_type[i][2] = n;
      }
    }
  }

  // -----------------------------------------------------
  // set shake_flag,shake_atom,shake_type for non-central atoms
  // requires rendezvous communication for off-proc atoms
  // -----------------------------------------------------

  shake_info(npartner,partner_tag,partner_shake);

  // -----------------------------------------------------
  // free local memory
  // -----------------------------------------------------

  memory->destroy(atomIDs);
  memory->destroy(procowner);

  memory->destroy(npartner);
  memory->destroy(nshake);
  memory->destroy(partner_tag);
  memory->destroy(partner_mask);
  memory->destroy(partner_type);
  memory->destroy(partner_massflag);
  memory->destroy(partner_bondtype);
  memory->destroy(partner_shake);
  memory->destroy(partner_nshake);

  // -----------------------------------------------------
  // set bond_type and angle_type negative for SHAKE clusters
  // must set for all SHAKE bonds and angles stored by each atom
  // -----------------------------------------------------

  for (i = 0; i < nlocal; i++) {
    if (shake_flag[i] == 0) continue;
    else if (shake_flag[i] == 1) {
      bondtype_findset(i,shake_atom[i][0],shake_atom[i][1],-1);
      bondtype_findset(i,shake_atom[i][0],shake_atom[i][2],-1);
      angletype_findset(i,shake_atom[i][1],shake_atom[i][2],-1);
    } else if (shake_flag[i] == 2) {
      bondtype_findset(i,shake_atom[i][0],shake_atom[i][1],-1);
    } else if (shake_flag[i] == 3) {
      bondtype_findset(i,shake_atom[i][0],shake_atom[i][1],-1);
      bondtype_findset(i,shake_atom[i][0],shake_atom[i][2],-1);
    } else if (shake_flag[i] == 4) {
      bondtype_findset(i,shake_atom[i][0],shake_atom[i][1],-1);
      bondtype_findset(i,shake_atom[i][0],shake_atom[i][2],-1);
      bondtype_findset(i,shake_atom[i][0],shake_atom[i][3],-1);
    }
  }

  // -----------------------------------------------------
  // print info on SHAKE clusters
  // -----------------------------------------------------

  int count1,count2,count3,count4;
  count1 = count2 = count3 = count4 = 0;
  for (i = 0; i < nlocal; i++) {
    if (shake_flag[i] == 1) count1++;
    else if (shake_flag[i] == 2) count2++;
    else if (shake_flag[i] == 3) count3++;
    else if (shake_flag[i] == 4) count4++;
  }

  int tmp;
  tmp = count1;
  MPI_Allreduce(&tmp,&count1,1,MPI_INT,MPI_SUM,world);
  tmp = count2;
  MPI_Allreduce(&tmp,&count2,1,MPI_INT,MPI_SUM,world);
  tmp = count3;
  MPI_Allreduce(&tmp,&count3,1,MPI_INT,MPI_SUM,world);
  tmp = count4;
  MPI_Allreduce(&tmp,&count4,1,MPI_INT,MPI_SUM,world);

  if (me == 0) {
    if (screen) {
      fprintf(screen,"  %d = # of size 2 clusters\n",count2/2);
      fprintf(screen,"  %d = # of size 3 clusters\n",count3/3);
      fprintf(screen,"  %d = # of size 4 clusters\n",count4/4);
      fprintf(screen,"  %d = # of frozen angles\n",count1/3);
    }
    if (logfile) {
      fprintf(logfile,"  %d = # of size 2 clusters\n",count2/2);
      fprintf(logfile,"  %d = # of size 3 clusters\n",count3/3);
      fprintf(logfile,"  %d = # of size 4 clusters\n",count4/4);
      fprintf(logfile,"  %d = # of frozen angles\n",count1/3);
    }
  }
}

/* ----------------------------------------------------------------------
   setup atomIDs and procowner
------------------------------------------------------------------------- */

void FixShake::atom_owners()
{
  tagint *tag = atom->tag;
  int nlocal = atom->nlocal;

  int *proclist;
  memory->create(proclist,nlocal,"shake:proclist");
  IDRvous *idbuf = (IDRvous *)
    memory->smalloc((bigint) nlocal*sizeof(IDRvous),"shake:idbuf");

  // setup input buf to rendezvous comm
  // input datums = pairs of bonded atoms
  // owning proc for each datum = random hash of atomID
  // one datum for each owned atom: datum = owning proc, atomID

  for (int i = 0; i < nlocal; i++) {
    proclist[i] = tag[i] % nprocs;
    idbuf[i].me = me;
    idbuf[i].atomID = tag[i];
  }

  // perform rendezvous operation
  // each proc assigned every 1/Pth atom

  char *buf;
  comm->rendezvous(RVOUS,nlocal,(char *) idbuf,sizeof(IDRvous),
                   0,proclist,
                   rendezvous_ids,0,buf,0,(void *) this);

  memory->destroy(proclist);
  memory->sfree(idbuf);
}

/* ----------------------------------------------------------------------
   setup partner_mask, partner_type, partner_massflag, partner_bondtype
------------------------------------------------------------------------- */

void FixShake::partner_info(int *npartner, tagint **partner_tag,
                            int **partner_mask, int **partner_type,
                            int **partner_massflag, int **partner_bondtype)
{
  int i,j,m,n;
  int nlocal = atom->nlocal;

  // nsend = # of my datums to send
  // one datum for every off-processor partner

  int nsend = 0;
  for (i = 0; i < nlocal; i++) {
    for (j = 0; j < npartner[i]; j++) {
      m = atom->map(partner_tag[i][j]);
      if (m < 0 || m >= nlocal) nsend++;
    }
  }

  int *proclist;
  memory->create(proclist,nsend,"special:proclist");
  PartnerInfo *inbuf = (PartnerInfo *)
    memory->smalloc((bigint) nsend*sizeof(PartnerInfo),"special:inbuf");

  // set values in 4 partner arrays for all partner atoms I own
  // also setup input buf to rendezvous comm
  // input datums = pair of bonded atoms where I do not own partner
  // owning proc for each datum = partner_tag % nprocs
  // datum: atomID = partner_tag (off-proc), partnerID = tag (on-proc)
  //        4 values for my owned atom

  double *rmass = atom->rmass;
  double *mass = atom->mass;
  int *type = atom->type;
  int *mask = atom->mask;
  tagint *tag = atom->tag;

  double massone;

  nsend = 0;
  for (i = 0; i < nlocal; i++) {
    for (j = 0; j < npartner[i]; j++) {
      partner_mask[i][j] = 0;
      partner_type[i][j] = 0;
      partner_massflag[i][j] = 0;
      partner_bondtype[i][j] = 0;

      m = atom->map(partner_tag[i][j]);

      if (m >= 0 && m < nlocal) {
        partner_mask[i][j] = mask[m];
        partner_type[i][j] = type[m];
        if (nmass) {
          if (rmass) massone = rmass[m];
          else massone = mass[type[m]];
          partner_massflag[i][j] = masscheck(massone);
        }
        n = bondtype_findset(i,tag[i],partner_tag[i][j],0);
        if (n) partner_bondtype[i][j] = n;
        else {
          n = bondtype_findset(m,tag[i],partner_tag[i][j],0);
          if (n) partner_bondtype[i][j] = n;
        }

      } else {
        proclist[nsend] = partner_tag[i][j] % nprocs;
        inbuf[nsend].atomID = partner_tag[i][j];
        inbuf[nsend].partnerID = tag[i];
        inbuf[nsend].mask = mask[i];
        inbuf[nsend].type = type[i];
        if (nmass) {
          if (rmass) massone = rmass[i];
          else massone = mass[type[i]];
          inbuf[nsend].massflag = masscheck(massone);
        } else inbuf[nsend].massflag = 0;

        // my atom may own bond, in which case set partner_bondtype
        // else receiver of this datum will own the bond and return the value

        n = bondtype_findset(i,tag[i],partner_tag[i][j],0);
        if (n) {
          partner_bondtype[i][j] = n;
          inbuf[nsend].bondtype = n;
        } else inbuf[nsend].bondtype = 0;

        nsend++;
      }
    }
  }

  // perform rendezvous operation
  // each proc owns random subset of atoms
  // receives all data needed to populate un-owned partner 4 values

  char *buf;
  int nreturn = comm->rendezvous(RVOUS,nsend,(char *) inbuf,sizeof(PartnerInfo),
                                 0,proclist,
                                 rendezvous_partners_info,
                                 0,buf,sizeof(PartnerInfo),
                                 (void *) this);
  PartnerInfo *outbuf = (PartnerInfo *) buf;

  memory->destroy(proclist);
  memory->sfree(inbuf);

  // set partner 4 values for un-onwed partners based on output info
  // outbuf.atomID = my owned atom, outbuf.partnerID = partner the info is for

  for (m = 0; m < nreturn; m++) {
    i = atom->map(outbuf[m].atomID);
    for (j = 0; j < npartner[i]; j++)
      if (partner_tag[i][j] == outbuf[m].partnerID) break;
    partner_mask[i][j] = outbuf[m].mask;
    partner_type[i][j] = outbuf[m].type;
    partner_massflag[i][j] = outbuf[m].massflag;

    // only set partner_bondtype if my atom did not set it
    //   when setting up rendezvous
    // if this proc set it, then sender of this datum set outbuf.bondtype = 0

    if (partner_bondtype[i][j] == 0)
      partner_bondtype[i][j] = outbuf[m].bondtype;
  }

  memory->sfree(outbuf);
}

/* ----------------------------------------------------------------------
   setup partner_nshake
------------------------------------------------------------------------- */

void FixShake::nshake_info(int *npartner, tagint **partner_tag,
                           int **partner_nshake)
{
  int i,j,m;
  int nlocal = atom->nlocal;

  // nsend = # of my datums to send
  // one datum for every off-processor partner

  int nsend = 0;
  for (i = 0; i < nlocal; i++) {
    for (j = 0; j < npartner[i]; j++) {
      m = atom->map(partner_tag[i][j]);
      if (m < 0 || m >= nlocal) nsend++;
    }
  }

  int *proclist;
  memory->create(proclist,nsend,"special:proclist");
  NShakeInfo *inbuf = (NShakeInfo *)
    memory->smalloc((bigint) nsend*sizeof(NShakeInfo),"special:inbuf");
<<<<<<< HEAD

  // set partner_nshake for all partner atoms I own
  // also setup input buf to rendezvous comm
  // input datums = pair of bonded atoms where I do not own partner
  // owning proc for each datum = partner_tag % nprocs
  // datum: atomID = partner_tag (off-proc), partnerID = tag (on-proc)
  //        nshake value for my owned atom

  tagint *tag = atom->tag;

  nsend = 0;
  for (i = 0; i < nlocal; i++) {
    for (j = 0; j < npartner[i]; j++) {
      partner_nshake[i][j] = 0;
      m = atom->map(partner_tag[i][j]);
      if (m >= 0 && m < nlocal) {
        partner_nshake[i][j] = nshake[m];
      } else {
        proclist[nsend] = partner_tag[i][j] % nprocs;
        inbuf[nsend].atomID = partner_tag[i][j];
        inbuf[nsend].partnerID = tag[i];
        inbuf[nsend].nshake = nshake[i];
        nsend++;
      }
    }
  }

  // perform rendezvous operation
  // each proc owns random subset of atoms
  // receives all data needed to populate un-owned partner nshake

  char *buf;
  int nreturn = comm->rendezvous(RVOUS,nsend,(char *) inbuf,sizeof(NShakeInfo),
                                 0,proclist,
                                 rendezvous_nshake,0,buf,sizeof(NShakeInfo),
                                 (void *) this);
  NShakeInfo *outbuf = (NShakeInfo *) buf;

  memory->destroy(proclist);
  memory->sfree(inbuf);

  // set partner nshake for un-onwed partners based on output info
  // outbuf.atomID = my owned atom, outbuf.partnerID = partner the info is for

  for (m = 0; m < nreturn; m++) {
    i = atom->map(outbuf[m].atomID);
    for (j = 0; j < npartner[i]; j++)
      if (partner_tag[i][j] == outbuf[m].partnerID) break;
    partner_nshake[i][j] = outbuf[m].nshake;
  }

=======

  // set partner_nshake for all partner atoms I own
  // also setup input buf to rendezvous comm
  // input datums = pair of bonded atoms where I do not own partner
  // owning proc for each datum = partner_tag % nprocs
  // datum: atomID = partner_tag (off-proc), partnerID = tag (on-proc)
  //        nshake value for my owned atom

  tagint *tag = atom->tag;

  nsend = 0;
  for (i = 0; i < nlocal; i++) {
    for (j = 0; j < npartner[i]; j++) {
      partner_nshake[i][j] = 0;
      m = atom->map(partner_tag[i][j]);
      if (m >= 0 && m < nlocal) {
        partner_nshake[i][j] = nshake[m];
      } else {
        proclist[nsend] = partner_tag[i][j] % nprocs;
        inbuf[nsend].atomID = partner_tag[i][j];
        inbuf[nsend].partnerID = tag[i];
        inbuf[nsend].nshake = nshake[i];
        nsend++;
      }
    }
  }

  // perform rendezvous operation
  // each proc owns random subset of atoms
  // receives all data needed to populate un-owned partner nshake

  char *buf;
  int nreturn = comm->rendezvous(RVOUS,nsend,(char *) inbuf,sizeof(NShakeInfo),
                                 0,proclist,
                                 rendezvous_nshake,0,buf,sizeof(NShakeInfo),
                                 (void *) this);
  NShakeInfo *outbuf = (NShakeInfo *) buf;

  memory->destroy(proclist);
  memory->sfree(inbuf);

  // set partner nshake for un-onwed partners based on output info
  // outbuf.atomID = my owned atom, outbuf.partnerID = partner the info is for

  for (m = 0; m < nreturn; m++) {
    i = atom->map(outbuf[m].atomID);
    for (j = 0; j < npartner[i]; j++)
      if (partner_tag[i][j] == outbuf[m].partnerID) break;
    partner_nshake[i][j] = outbuf[m].nshake;
  }

>>>>>>> 5e3fe197
  memory->sfree(outbuf);
}

/* ----------------------------------------------------------------------
   setup shake_flag, shake_atom, shake_type
------------------------------------------------------------------------- */

void FixShake::shake_info(int *npartner, tagint **partner_tag,
                          int **partner_shake)
{
  int i,j,m;
  int nlocal = atom->nlocal;

  // nsend = # of my datums to send
  // one datum for every off-processor partner

  int nsend = 0;
  for (i = 0; i < nlocal; i++) {
    for (j = 0; j < npartner[i]; j++) {
      m = atom->map(partner_tag[i][j]);
      if (m < 0 || m >= nlocal) nsend++;
    }
  }

  int *proclist;
  memory->create(proclist,nsend,"special:proclist");
  ShakeInfo *inbuf = (ShakeInfo *)
    memory->smalloc((bigint) nsend*sizeof(ShakeInfo),"special:inbuf");

  // set 3 shake arrays for all partner atoms I own
  // also setup input buf to rendezvous comm
  // input datums = partner atom where I do not own partner
  // owning proc for each datum = partner_tag % nprocs
  // datum: atomID = partner_tag (off-proc)
  //        values in 3 shake arrays

  nsend = 0;
  for (i = 0; i < nlocal; i++) {
    if (shake_flag[i] == 0) continue;
    for (j = 0; j < npartner[i]; j++) {
      if (partner_shake[i][j] == 0) continue;
      m = atom->map(partner_tag[i][j]);

      if (m >= 0 && m < nlocal) {
        shake_flag[m] = shake_flag[i];
        shake_atom[m][0] = shake_atom[i][0];
        shake_atom[m][1] = shake_atom[i][1];
        shake_atom[m][2] = shake_atom[i][2];
        shake_atom[m][3] = shake_atom[i][3];
        shake_type[m][0] = shake_type[i][0];
        shake_type[m][1] = shake_type[i][1];
        shake_type[m][2] = shake_type[i][2];

      } else {
        proclist[nsend] = partner_tag[i][j] % nprocs;
        inbuf[nsend].atomID = partner_tag[i][j];
        inbuf[nsend].shake_flag = shake_flag[i];
        inbuf[nsend].shake_atom[0] = shake_atom[i][0];
        inbuf[nsend].shake_atom[1] = shake_atom[i][1];
        inbuf[nsend].shake_atom[2] = shake_atom[i][2];
        inbuf[nsend].shake_atom[3] = shake_atom[i][3];
        inbuf[nsend].shake_type[0] = shake_type[i][0];
        inbuf[nsend].shake_type[1] = shake_type[i][1];
        inbuf[nsend].shake_type[2] = shake_type[i][2];
        nsend++;
      }
    }
  }

  // perform rendezvous operation
  // each proc owns random subset of atoms
  // receives all data needed to populate un-owned shake info

  char *buf;
  int nreturn = comm->rendezvous(RVOUS,nsend,(char *) inbuf,sizeof(ShakeInfo),
                                 0,proclist,
                                 rendezvous_shake,0,buf,sizeof(ShakeInfo),
                                 (void *) this);
  ShakeInfo *outbuf = (ShakeInfo *) buf;

  memory->destroy(proclist);
  memory->sfree(inbuf);

  // set shake info for un-onwed partners based on output info

  for (m = 0; m < nreturn; m++) {
    i = atom->map(outbuf[m].atomID);
    shake_flag[i] = outbuf[m].shake_flag;
    shake_atom[i][0] = outbuf[m].shake_atom[0];
    shake_atom[i][1] = outbuf[m].shake_atom[1];
    shake_atom[i][2] = outbuf[m].shake_atom[2];
    shake_atom[i][3] = outbuf[m].shake_atom[3];
    shake_type[i][0] = outbuf[m].shake_type[0];
    shake_type[i][1] = outbuf[m].shake_type[1];
    shake_type[i][2] = outbuf[m].shake_type[2];
  }

  memory->sfree(outbuf);
}

/* ----------------------------------------------------------------------
   process data for atoms assigned to me in rendezvous decomposition
   inbuf = list of N IDRvous datums
   no outbuf
------------------------------------------------------------------------- */

int FixShake::rendezvous_ids(int n, char *inbuf,
                             int &flag, int *& /*proclist*/, char *& /*outbuf*/,
                             void *ptr)
{
  FixShake *fsptr = (FixShake *) ptr;
  Memory *memory = fsptr->memory;

  tagint *atomIDs;
  int *procowner;

  memory->create(atomIDs,n,"special:atomIDs");
  memory->create(procowner,n,"special:procowner");

  IDRvous *in = (IDRvous *) inbuf;

  for (int i = 0; i < n; i++) {
    atomIDs[i] = in[i].atomID;
    procowner[i] = in[i].me;
  }

  // store rendezvous data in FixShake class

  fsptr->nrvous = n;
  fsptr->atomIDs = atomIDs;
  fsptr->procowner = procowner;

  // flag = 0: no second comm needed in rendezvous

  flag = 0;
  return 0;
}

/* ----------------------------------------------------------------------
   process data for atoms assigned to me in rendezvous decomposition
   inbuf = list of N PairRvous datums
   outbuf = same list of N PairRvous datums, routed to different procs
------------------------------------------------------------------------- */

int FixShake::rendezvous_partners_info(int n, char *inbuf,
                                       int &flag, int *&proclist, char *&outbuf,
                                       void *ptr)
{
  int i,m;

  FixShake *fsptr = (FixShake *) ptr;
  Atom *atom = fsptr->atom;
  Memory *memory = fsptr->memory;

  // clear atom map so it can be here as a hash table
  // faster than an STL map for large atom counts

  atom->map_clear();

  // hash atom IDs stored in rendezvous decomposition

  int nrvous = fsptr->nrvous;
  tagint *atomIDs = fsptr->atomIDs;

  for (i = 0; i < nrvous; i++)
    atom->map_one(atomIDs[i],i);

  // proclist = owner of atomID in caller decomposition
  // outbuf = info about owned atomID = 4 values

  PartnerInfo *in = (PartnerInfo *) inbuf;
  int *procowner = fsptr->procowner;
  memory->create(proclist,n,"shake:proclist");

  for (i = 0; i < n; i++) {
    m = atom->map(in[i].atomID);
    proclist[i] = procowner[m];
  }

  outbuf = inbuf;

  // re-create atom map

  atom->map_init(0);
  atom->nghost = 0;
  atom->map_set();

  // flag = 1: outbuf = inbuf

  flag = 1;
  return n;
}

/* ----------------------------------------------------------------------
   process data for atoms assigned to me in rendezvous decomposition
   inbuf = list of N NShakeInfo datums
   outbuf = same list of N NShakeInfo datums, routed to different procs
------------------------------------------------------------------------- */

int FixShake::rendezvous_nshake(int n, char *inbuf,
                                int &flag, int *&proclist, char *&outbuf,
                                void *ptr)
{
  int i,m;

  FixShake *fsptr = (FixShake *) ptr;
  Atom *atom = fsptr->atom;
  Memory *memory = fsptr->memory;

  // clear atom map so it can be here as a hash table
  // faster than an STL map for large atom counts

  atom->map_clear();

  // hash atom IDs stored in rendezvous decomposition

  int nrvous = fsptr->nrvous;
  tagint *atomIDs = fsptr->atomIDs;

  for (i = 0; i < nrvous; i++)
    atom->map_one(atomIDs[i],i);

  // proclist = owner of atomID in caller decomposition
  // outbuf = info about owned atomID

  NShakeInfo *in = (NShakeInfo *) inbuf;
  int *procowner = fsptr->procowner;
  memory->create(proclist,n,"shake:proclist");

  for (i = 0; i < n; i++) {
    m = atom->map(in[i].atomID);
    proclist[i] = procowner[m];
  }

  outbuf = inbuf;

  // re-create atom map

  atom->map_init(0);
  atom->nghost = 0;
  atom->map_set();

  // flag = 1: outbuf = inbuf

  flag = 1;
  return n;
}
/* ----------------------------------------------------------------------
   process data for atoms assigned to me in rendezvous decomposition
   inbuf = list of N PairRvous datums
   outbuf = same list of N PairRvous datums, routed to different procs
------------------------------------------------------------------------- */

int FixShake::rendezvous_shake(int n, char *inbuf,
                               int &flag, int *&proclist, char *&outbuf,
                               void *ptr)
{
  int i,m;

  FixShake *fsptr = (FixShake *) ptr;
  Atom *atom = fsptr->atom;
  Memory *memory = fsptr->memory;

  // clear atom map so it can be here as a hash table
  // faster than an STL map for large atom counts

  atom->map_clear();

  // hash atom IDs stored in rendezvous decomposition

  int nrvous = fsptr->nrvous;
  tagint *atomIDs = fsptr->atomIDs;

  for (i = 0; i < nrvous; i++)
    atom->map_one(atomIDs[i],i);

  // proclist = owner of atomID in caller decomposition
  // outbuf = info about owned atomID

  ShakeInfo *in = (ShakeInfo *) inbuf;
  int *procowner = fsptr->procowner;
  memory->create(proclist,n,"shake:proclist");

  for (i = 0; i < n; i++) {
    m = atom->map(in[i].atomID);
    proclist[i] = procowner[m];
  }

  outbuf = inbuf;

  // re-create atom map

  atom->map_init(0);
  atom->nghost = 0;
  atom->map_set();

  // flag = 1: outbuf = inbuf;

  flag = 1;
  return n;
}

/* ----------------------------------------------------------------------
   check if massone is within MASSDELTA of any mass in mass_list
   return 1 if yes, 0 if not
------------------------------------------------------------------------- */

int FixShake::masscheck(double massone)
{
  for (int i = 0; i < nmass; i++)
    if (fabs(mass_list[i]-massone) <= MASSDELTA) return 1;
  return 0;
}

/* ----------------------------------------------------------------------
   update the unconstrained position of each atom
   only for SHAKE clusters, else set to 0.0
   assumes NVE update, seems to be accurate enough for NVT,NPT,NPH as well
------------------------------------------------------------------------- */

void FixShake::unconstrained_update()
{
  double dtfmsq;

  if (rmass) {
    for (int i = 0; i < nlocal; i++) {
      if (shake_flag[i]) {
        dtfmsq = dtfsq / rmass[i];
        xshake[i][0] = x[i][0] + dtv*v[i][0] + dtfmsq*f[i][0];
        xshake[i][1] = x[i][1] + dtv*v[i][1] + dtfmsq*f[i][1];
        xshake[i][2] = x[i][2] + dtv*v[i][2] + dtfmsq*f[i][2];
      } else xshake[i][2] = xshake[i][1] = xshake[i][0] = 0.0;
    }
  } else {
    for (int i = 0; i < nlocal; i++) {
      if (shake_flag[i]) {
        dtfmsq = dtfsq / mass[type[i]];
        xshake[i][0] = x[i][0] + dtv*v[i][0] + dtfmsq*f[i][0];
        xshake[i][1] = x[i][1] + dtv*v[i][1] + dtfmsq*f[i][1];
        xshake[i][2] = x[i][2] + dtv*v[i][2] + dtfmsq*f[i][2];
      } else xshake[i][2] = xshake[i][1] = xshake[i][0] = 0.0;
    }
  }
}

/* ----------------------------------------------------------------------
   update the unconstrained position of each atom in a rRESPA step
   only for SHAKE clusters, else set to 0.0
   assumes NVE update, seems to be accurate enough for NVT,NPT,NPH as well
------------------------------------------------------------------------- */

void FixShake::unconstrained_update_respa(int ilevel)
{
  // xshake = atom coords after next x update in innermost loop
  // depends on rRESPA level
  // for levels > 0 this includes more than one velocity update
  // xshake = predicted position from call to this routine at level N =
  // x + dt0 (v + dtN/m fN + 1/2 dt(N-1)/m f(N-1) + ... + 1/2 dt0/m f0)
  // also set dtfsq = dt0*dtN so that shake,shake3,etc can use it

  double ***f_level = ((FixRespa *) modify->fix[ifix_respa])->f_level;
  dtfsq = dtf_inner * step_respa[ilevel];

  double invmass,dtfmsq;
  int jlevel;

  if (rmass) {
    for (int i = 0; i < nlocal; i++) {
      if (shake_flag[i]) {
        invmass = 1.0 / rmass[i];
        dtfmsq = dtfsq * invmass;
        xshake[i][0] = x[i][0] + dtv*v[i][0] + dtfmsq*f[i][0];
        xshake[i][1] = x[i][1] + dtv*v[i][1] + dtfmsq*f[i][1];
        xshake[i][2] = x[i][2] + dtv*v[i][2] + dtfmsq*f[i][2];
        for (jlevel = 0; jlevel < ilevel; jlevel++) {
          dtfmsq = dtf_innerhalf * step_respa[jlevel] * invmass;
          xshake[i][0] += dtfmsq*f_level[i][jlevel][0];
          xshake[i][1] += dtfmsq*f_level[i][jlevel][1];
          xshake[i][2] += dtfmsq*f_level[i][jlevel][2];
        }
      } else xshake[i][2] = xshake[i][1] = xshake[i][0] = 0.0;
    }

  } else {
    for (int i = 0; i < nlocal; i++) {
      if (shake_flag[i]) {
        invmass = 1.0 / mass[type[i]];
        dtfmsq = dtfsq * invmass;
        xshake[i][0] = x[i][0] + dtv*v[i][0] + dtfmsq*f[i][0];
        xshake[i][1] = x[i][1] + dtv*v[i][1] + dtfmsq*f[i][1];
        xshake[i][2] = x[i][2] + dtv*v[i][2] + dtfmsq*f[i][2];
        for (jlevel = 0; jlevel < ilevel; jlevel++) {
          dtfmsq = dtf_innerhalf * step_respa[jlevel] * invmass;
          xshake[i][0] += dtfmsq*f_level[i][jlevel][0];
          xshake[i][1] += dtfmsq*f_level[i][jlevel][1];
          xshake[i][2] += dtfmsq*f_level[i][jlevel][2];
        }
      } else xshake[i][2] = xshake[i][1] = xshake[i][0] = 0.0;
    }
  }
}

/* ---------------------------------------------------------------------- */

void FixShake::shake(int m)
{
  int nlist,list[2];
  double v[6];
  double invmass0,invmass1;

  // local atom IDs and constraint distances

  int i0 = atom->map(shake_atom[m][0]);
  int i1 = atom->map(shake_atom[m][1]);
  double bond1 = bond_distance[shake_type[m][0]];

  // r01 = distance vec between atoms, with PBC

  double r01[3];
  r01[0] = x[i0][0] - x[i1][0];
  r01[1] = x[i0][1] - x[i1][1];
  r01[2] = x[i0][2] - x[i1][2];
  domain->minimum_image(r01);

  // s01 = distance vec after unconstrained update, with PBC
  // use Domain::minimum_image_once(), not minimum_image()
  // b/c xshake values might be huge, due to e.g. fix gcmc

  double s01[3];
  s01[0] = xshake[i0][0] - xshake[i1][0];
  s01[1] = xshake[i0][1] - xshake[i1][1];
  s01[2] = xshake[i0][2] - xshake[i1][2];
  domain->minimum_image_once(s01);

  // scalar distances between atoms

  double r01sq = r01[0]*r01[0] + r01[1]*r01[1] + r01[2]*r01[2];
  double s01sq = s01[0]*s01[0] + s01[1]*s01[1] + s01[2]*s01[2];

  // a,b,c = coeffs in quadratic equation for lamda

  if (rmass) {
    invmass0 = 1.0/rmass[i0];
    invmass1 = 1.0/rmass[i1];
  } else {
    invmass0 = 1.0/mass[type[i0]];
    invmass1 = 1.0/mass[type[i1]];
  }

  double a = (invmass0+invmass1)*(invmass0+invmass1) * r01sq;
  double b = 2.0 * (invmass0+invmass1) *
    (s01[0]*r01[0] + s01[1]*r01[1] + s01[2]*r01[2]);
  double c = s01sq - bond1*bond1;

  // error check

  double determ = b*b - 4.0*a*c;
  if (determ < 0.0) {
    error->warning(FLERR,"Shake determinant < 0.0",0);
    determ = 0.0;
  }

  // exact quadratic solution for lamda

  double lamda,lamda1,lamda2;
  lamda1 = (-b+sqrt(determ)) / (2.0*a);
  lamda2 = (-b-sqrt(determ)) / (2.0*a);

  if (fabs(lamda1) <= fabs(lamda2)) lamda = lamda1;
  else lamda = lamda2;

  // update forces if atom is owned by this processor

  lamda /= dtfsq;

  if (i0 < nlocal) {
    f[i0][0] += lamda*r01[0];
    f[i0][1] += lamda*r01[1];
    f[i0][2] += lamda*r01[2];
  }

  if (i1 < nlocal) {
    f[i1][0] -= lamda*r01[0];
    f[i1][1] -= lamda*r01[1];
    f[i1][2] -= lamda*r01[2];
  }

  if (evflag) {
    nlist = 0;
    if (i0 < nlocal) list[nlist++] = i0;
    if (i1 < nlocal) list[nlist++] = i1;

    v[0] = lamda*r01[0]*r01[0];
    v[1] = lamda*r01[1]*r01[1];
    v[2] = lamda*r01[2]*r01[2];
    v[3] = lamda*r01[0]*r01[1];
    v[4] = lamda*r01[0]*r01[2];
    v[5] = lamda*r01[1]*r01[2];

    v_tally(nlist,list,2.0,v);
  }
}

/* ---------------------------------------------------------------------- */

void FixShake::shake3(int m)
{
  int nlist,list[3];
  double v[6];
  double invmass0,invmass1,invmass2;

  // local atom IDs and constraint distances

  int i0 = atom->map(shake_atom[m][0]);
  int i1 = atom->map(shake_atom[m][1]);
  int i2 = atom->map(shake_atom[m][2]);
  double bond1 = bond_distance[shake_type[m][0]];
  double bond2 = bond_distance[shake_type[m][1]];

  // r01,r02 = distance vec between atoms, with PBC

  double r01[3];
  r01[0] = x[i0][0] - x[i1][0];
  r01[1] = x[i0][1] - x[i1][1];
  r01[2] = x[i0][2] - x[i1][2];
  domain->minimum_image(r01);

  double r02[3];
  r02[0] = x[i0][0] - x[i2][0];
  r02[1] = x[i0][1] - x[i2][1];
  r02[2] = x[i0][2] - x[i2][2];
  domain->minimum_image(r02);

  // s01,s02 = distance vec after unconstrained update, with PBC
  // use Domain::minimum_image_once(), not minimum_image()
  // b/c xshake values might be huge, due to e.g. fix gcmc

  double s01[3];
  s01[0] = xshake[i0][0] - xshake[i1][0];
  s01[1] = xshake[i0][1] - xshake[i1][1];
  s01[2] = xshake[i0][2] - xshake[i1][2];
  domain->minimum_image_once(s01);

  double s02[3];
  s02[0] = xshake[i0][0] - xshake[i2][0];
  s02[1] = xshake[i0][1] - xshake[i2][1];
  s02[2] = xshake[i0][2] - xshake[i2][2];
  domain->minimum_image_once(s02);

  // scalar distances between atoms

  double r01sq = r01[0]*r01[0] + r01[1]*r01[1] + r01[2]*r01[2];
  double r02sq = r02[0]*r02[0] + r02[1]*r02[1] + r02[2]*r02[2];
  double s01sq = s01[0]*s01[0] + s01[1]*s01[1] + s01[2]*s01[2];
  double s02sq = s02[0]*s02[0] + s02[1]*s02[1] + s02[2]*s02[2];

  // matrix coeffs and rhs for lamda equations

  if (rmass) {
    invmass0 = 1.0/rmass[i0];
    invmass1 = 1.0/rmass[i1];
    invmass2 = 1.0/rmass[i2];
  } else {
    invmass0 = 1.0/mass[type[i0]];
    invmass1 = 1.0/mass[type[i1]];
    invmass2 = 1.0/mass[type[i2]];
  }

  double a11 = 2.0 * (invmass0+invmass1) *
    (s01[0]*r01[0] + s01[1]*r01[1] + s01[2]*r01[2]);
  double a12 = 2.0 * invmass0 *
    (s01[0]*r02[0] + s01[1]*r02[1] + s01[2]*r02[2]);
  double a21 = 2.0 * invmass0 *
    (s02[0]*r01[0] + s02[1]*r01[1] + s02[2]*r01[2]);
  double a22 = 2.0 * (invmass0+invmass2) *
    (s02[0]*r02[0] + s02[1]*r02[1] + s02[2]*r02[2]);

  // inverse of matrix

  double determ = a11*a22 - a12*a21;
  if (determ == 0.0) error->one(FLERR,"Shake determinant = 0.0");
  double determinv = 1.0/determ;

  double a11inv = a22*determinv;
  double a12inv = -a12*determinv;
  double a21inv = -a21*determinv;
  double a22inv = a11*determinv;

  // quadratic correction coeffs

  double r0102 = (r01[0]*r02[0] + r01[1]*r02[1] + r01[2]*r02[2]);

  double quad1_0101 = (invmass0+invmass1)*(invmass0+invmass1) * r01sq;
  double quad1_0202 = invmass0*invmass0 * r02sq;
  double quad1_0102 = 2.0 * (invmass0+invmass1)*invmass0 * r0102;

  double quad2_0202 = (invmass0+invmass2)*(invmass0+invmass2) * r02sq;
  double quad2_0101 = invmass0*invmass0 * r01sq;
  double quad2_0102 = 2.0 * (invmass0+invmass2)*invmass0 * r0102;

  // iterate until converged

  double lamda01 = 0.0;
  double lamda02 = 0.0;
  int niter = 0;
  int done = 0;

  double quad1,quad2,b1,b2,lamda01_new,lamda02_new;

  while (!done && niter < max_iter) {
    quad1 = quad1_0101 * lamda01*lamda01 + quad1_0202 * lamda02*lamda02 +
      quad1_0102 * lamda01*lamda02;
    quad2 = quad2_0101 * lamda01*lamda01 + quad2_0202 * lamda02*lamda02 +
      quad2_0102 * lamda01*lamda02;

    b1 = bond1*bond1 - s01sq - quad1;
    b2 = bond2*bond2 - s02sq - quad2;

    lamda01_new = a11inv*b1 + a12inv*b2;
    lamda02_new = a21inv*b1 + a22inv*b2;

    done = 1;
    if (fabs(lamda01_new-lamda01) > tolerance) done = 0;
    if (fabs(lamda02_new-lamda02) > tolerance) done = 0;

    lamda01 = lamda01_new;
    lamda02 = lamda02_new;

    // stop iterations before we have a floating point overflow
    // max double is < 1.0e308, so 1e150 is a reasonable cutoff

    if (fabs(lamda01) > 1e150 || fabs(lamda02) > 1e150) done = 1;

    niter++;
  }

  // update forces if atom is owned by this processor

  lamda01 = lamda01/dtfsq;
  lamda02 = lamda02/dtfsq;

  if (i0 < nlocal) {
    f[i0][0] += lamda01*r01[0] + lamda02*r02[0];
    f[i0][1] += lamda01*r01[1] + lamda02*r02[1];
    f[i0][2] += lamda01*r01[2] + lamda02*r02[2];
  }

  if (i1 < nlocal) {
    f[i1][0] -= lamda01*r01[0];
    f[i1][1] -= lamda01*r01[1];
    f[i1][2] -= lamda01*r01[2];
  }

  if (i2 < nlocal) {
    f[i2][0] -= lamda02*r02[0];
    f[i2][1] -= lamda02*r02[1];
    f[i2][2] -= lamda02*r02[2];
  }

  if (evflag) {
    nlist = 0;
    if (i0 < nlocal) list[nlist++] = i0;
    if (i1 < nlocal) list[nlist++] = i1;
    if (i2 < nlocal) list[nlist++] = i2;

    v[0] = lamda01*r01[0]*r01[0] + lamda02*r02[0]*r02[0];
    v[1] = lamda01*r01[1]*r01[1] + lamda02*r02[1]*r02[1];
    v[2] = lamda01*r01[2]*r01[2] + lamda02*r02[2]*r02[2];
    v[3] = lamda01*r01[0]*r01[1] + lamda02*r02[0]*r02[1];
    v[4] = lamda01*r01[0]*r01[2] + lamda02*r02[0]*r02[2];
    v[5] = lamda01*r01[1]*r01[2] + lamda02*r02[1]*r02[2];

    v_tally(nlist,list,3.0,v);
  }
}

/* ---------------------------------------------------------------------- */

void FixShake::shake4(int m)
{
 int nlist,list[4];
  double v[6];
  double invmass0,invmass1,invmass2,invmass3;

  // local atom IDs and constraint distances

  int i0 = atom->map(shake_atom[m][0]);
  int i1 = atom->map(shake_atom[m][1]);
  int i2 = atom->map(shake_atom[m][2]);
  int i3 = atom->map(shake_atom[m][3]);
  double bond1 = bond_distance[shake_type[m][0]];
  double bond2 = bond_distance[shake_type[m][1]];
  double bond3 = bond_distance[shake_type[m][2]];

  // r01,r02,r03 = distance vec between atoms, with PBC

  double r01[3];
  r01[0] = x[i0][0] - x[i1][0];
  r01[1] = x[i0][1] - x[i1][1];
  r01[2] = x[i0][2] - x[i1][2];
  domain->minimum_image(r01);

  double r02[3];
  r02[0] = x[i0][0] - x[i2][0];
  r02[1] = x[i0][1] - x[i2][1];
  r02[2] = x[i0][2] - x[i2][2];
  domain->minimum_image(r02);

  double r03[3];
  r03[0] = x[i0][0] - x[i3][0];
  r03[1] = x[i0][1] - x[i3][1];
  r03[2] = x[i0][2] - x[i3][2];
  domain->minimum_image(r03);

  // s01,s02,s03 = distance vec after unconstrained update, with PBC
  // use Domain::minimum_image_once(), not minimum_image()
  // b/c xshake values might be huge, due to e.g. fix gcmc

  double s01[3];
  s01[0] = xshake[i0][0] - xshake[i1][0];
  s01[1] = xshake[i0][1] - xshake[i1][1];
  s01[2] = xshake[i0][2] - xshake[i1][2];
  domain->minimum_image_once(s01);

  double s02[3];
  s02[0] = xshake[i0][0] - xshake[i2][0];
  s02[1] = xshake[i0][1] - xshake[i2][1];
  s02[2] = xshake[i0][2] - xshake[i2][2];
  domain->minimum_image_once(s02);

  double s03[3];
  s03[0] = xshake[i0][0] - xshake[i3][0];
  s03[1] = xshake[i0][1] - xshake[i3][1];
  s03[2] = xshake[i0][2] - xshake[i3][2];
  domain->minimum_image_once(s03);

  // scalar distances between atoms

  double r01sq = r01[0]*r01[0] + r01[1]*r01[1] + r01[2]*r01[2];
  double r02sq = r02[0]*r02[0] + r02[1]*r02[1] + r02[2]*r02[2];
  double r03sq = r03[0]*r03[0] + r03[1]*r03[1] + r03[2]*r03[2];
  double s01sq = s01[0]*s01[0] + s01[1]*s01[1] + s01[2]*s01[2];
  double s02sq = s02[0]*s02[0] + s02[1]*s02[1] + s02[2]*s02[2];
  double s03sq = s03[0]*s03[0] + s03[1]*s03[1] + s03[2]*s03[2];

  // matrix coeffs and rhs for lamda equations

  if (rmass) {
    invmass0 = 1.0/rmass[i0];
    invmass1 = 1.0/rmass[i1];
    invmass2 = 1.0/rmass[i2];
    invmass3 = 1.0/rmass[i3];
  } else {
    invmass0 = 1.0/mass[type[i0]];
    invmass1 = 1.0/mass[type[i1]];
    invmass2 = 1.0/mass[type[i2]];
    invmass3 = 1.0/mass[type[i3]];
  }

  double a11 = 2.0 * (invmass0+invmass1) *
    (s01[0]*r01[0] + s01[1]*r01[1] + s01[2]*r01[2]);
  double a12 = 2.0 * invmass0 *
    (s01[0]*r02[0] + s01[1]*r02[1] + s01[2]*r02[2]);
  double a13 = 2.0 * invmass0 *
    (s01[0]*r03[0] + s01[1]*r03[1] + s01[2]*r03[2]);
  double a21 = 2.0 * invmass0 *
    (s02[0]*r01[0] + s02[1]*r01[1] + s02[2]*r01[2]);
  double a22 = 2.0 * (invmass0+invmass2) *
    (s02[0]*r02[0] + s02[1]*r02[1] + s02[2]*r02[2]);
  double a23 = 2.0 * invmass0 *
    (s02[0]*r03[0] + s02[1]*r03[1] + s02[2]*r03[2]);
  double a31 = 2.0 * invmass0 *
    (s03[0]*r01[0] + s03[1]*r01[1] + s03[2]*r01[2]);
  double a32 = 2.0 * invmass0 *
    (s03[0]*r02[0] + s03[1]*r02[1] + s03[2]*r02[2]);
  double a33 = 2.0 * (invmass0+invmass3) *
    (s03[0]*r03[0] + s03[1]*r03[1] + s03[2]*r03[2]);

  // inverse of matrix;

  double determ = a11*a22*a33 + a12*a23*a31 + a13*a21*a32 -
    a11*a23*a32 - a12*a21*a33 - a13*a22*a31;
  if (determ == 0.0) error->one(FLERR,"Shake determinant = 0.0");
  double determinv = 1.0/determ;

  double a11inv = determinv * (a22*a33 - a23*a32);
  double a12inv = -determinv * (a12*a33 - a13*a32);
  double a13inv = determinv * (a12*a23 - a13*a22);
  double a21inv = -determinv * (a21*a33 - a23*a31);
  double a22inv = determinv * (a11*a33 - a13*a31);
  double a23inv = -determinv * (a11*a23 - a13*a21);
  double a31inv = determinv * (a21*a32 - a22*a31);
  double a32inv = -determinv * (a11*a32 - a12*a31);
  double a33inv = determinv * (a11*a22 - a12*a21);

  // quadratic correction coeffs

  double r0102 = (r01[0]*r02[0] + r01[1]*r02[1] + r01[2]*r02[2]);
  double r0103 = (r01[0]*r03[0] + r01[1]*r03[1] + r01[2]*r03[2]);
  double r0203 = (r02[0]*r03[0] + r02[1]*r03[1] + r02[2]*r03[2]);

  double quad1_0101 = (invmass0+invmass1)*(invmass0+invmass1) * r01sq;
  double quad1_0202 = invmass0*invmass0 * r02sq;
  double quad1_0303 = invmass0*invmass0 * r03sq;
  double quad1_0102 = 2.0 * (invmass0+invmass1)*invmass0 * r0102;
  double quad1_0103 = 2.0 * (invmass0+invmass1)*invmass0 * r0103;
  double quad1_0203 = 2.0 * invmass0*invmass0 * r0203;

  double quad2_0101 = invmass0*invmass0 * r01sq;
  double quad2_0202 = (invmass0+invmass2)*(invmass0+invmass2) * r02sq;
  double quad2_0303 = invmass0*invmass0 * r03sq;
  double quad2_0102 = 2.0 * (invmass0+invmass2)*invmass0 * r0102;
  double quad2_0103 = 2.0 * invmass0*invmass0 * r0103;
  double quad2_0203 = 2.0 * (invmass0+invmass2)*invmass0 * r0203;

  double quad3_0101 = invmass0*invmass0 * r01sq;
  double quad3_0202 = invmass0*invmass0 * r02sq;
  double quad3_0303 = (invmass0+invmass3)*(invmass0+invmass3) * r03sq;
  double quad3_0102 = 2.0 * invmass0*invmass0 * r0102;
  double quad3_0103 = 2.0 * (invmass0+invmass3)*invmass0 * r0103;
  double quad3_0203 = 2.0 * (invmass0+invmass3)*invmass0 * r0203;

  // iterate until converged

  double lamda01 = 0.0;
  double lamda02 = 0.0;
  double lamda03 = 0.0;
  int niter = 0;
  int done = 0;

  double quad1,quad2,quad3,b1,b2,b3,lamda01_new,lamda02_new,lamda03_new;

  while (!done && niter < max_iter) {
    quad1 = quad1_0101 * lamda01*lamda01 +
      quad1_0202 * lamda02*lamda02 +
      quad1_0303 * lamda03*lamda03 +
      quad1_0102 * lamda01*lamda02 +
      quad1_0103 * lamda01*lamda03 +
      quad1_0203 * lamda02*lamda03;

    quad2 = quad2_0101 * lamda01*lamda01 +
      quad2_0202 * lamda02*lamda02 +
      quad2_0303 * lamda03*lamda03 +
      quad2_0102 * lamda01*lamda02 +
      quad2_0103 * lamda01*lamda03 +
      quad2_0203 * lamda02*lamda03;

    quad3 = quad3_0101 * lamda01*lamda01 +
      quad3_0202 * lamda02*lamda02 +
      quad3_0303 * lamda03*lamda03 +
      quad3_0102 * lamda01*lamda02 +
      quad3_0103 * lamda01*lamda03 +
      quad3_0203 * lamda02*lamda03;

    b1 = bond1*bond1 - s01sq - quad1;
    b2 = bond2*bond2 - s02sq - quad2;
    b3 = bond3*bond3 - s03sq - quad3;

    lamda01_new = a11inv*b1 + a12inv*b2 + a13inv*b3;
    lamda02_new = a21inv*b1 + a22inv*b2 + a23inv*b3;
    lamda03_new = a31inv*b1 + a32inv*b2 + a33inv*b3;

    done = 1;
    if (fabs(lamda01_new-lamda01) > tolerance) done = 0;
    if (fabs(lamda02_new-lamda02) > tolerance) done = 0;
    if (fabs(lamda03_new-lamda03) > tolerance) done = 0;

    lamda01 = lamda01_new;
    lamda02 = lamda02_new;
    lamda03 = lamda03_new;

    // stop iterations before we have a floating point overflow
    // max double is < 1.0e308, so 1e150 is a reasonable cutoff

    if (fabs(lamda01) > 1e150 || fabs(lamda02) > 1e150
        || fabs(lamda03) > 1e150) done = 1;

    niter++;
  }

  // update forces if atom is owned by this processor

  lamda01 = lamda01/dtfsq;
  lamda02 = lamda02/dtfsq;
  lamda03 = lamda03/dtfsq;

  if (i0 < nlocal) {
    f[i0][0] += lamda01*r01[0] + lamda02*r02[0] + lamda03*r03[0];
    f[i0][1] += lamda01*r01[1] + lamda02*r02[1] + lamda03*r03[1];
    f[i0][2] += lamda01*r01[2] + lamda02*r02[2] + lamda03*r03[2];
  }

  if (i1 < nlocal) {
    f[i1][0] -= lamda01*r01[0];
    f[i1][1] -= lamda01*r01[1];
    f[i1][2] -= lamda01*r01[2];
  }

  if (i2 < nlocal) {
    f[i2][0] -= lamda02*r02[0];
    f[i2][1] -= lamda02*r02[1];
    f[i2][2] -= lamda02*r02[2];
  }

  if (i3 < nlocal) {
    f[i3][0] -= lamda03*r03[0];
    f[i3][1] -= lamda03*r03[1];
    f[i3][2] -= lamda03*r03[2];
  }

  if (evflag) {
    nlist = 0;
    if (i0 < nlocal) list[nlist++] = i0;
    if (i1 < nlocal) list[nlist++] = i1;
    if (i2 < nlocal) list[nlist++] = i2;
    if (i3 < nlocal) list[nlist++] = i3;

    v[0] = lamda01*r01[0]*r01[0]+lamda02*r02[0]*r02[0]+lamda03*r03[0]*r03[0];
    v[1] = lamda01*r01[1]*r01[1]+lamda02*r02[1]*r02[1]+lamda03*r03[1]*r03[1];
    v[2] = lamda01*r01[2]*r01[2]+lamda02*r02[2]*r02[2]+lamda03*r03[2]*r03[2];
    v[3] = lamda01*r01[0]*r01[1]+lamda02*r02[0]*r02[1]+lamda03*r03[0]*r03[1];
    v[4] = lamda01*r01[0]*r01[2]+lamda02*r02[0]*r02[2]+lamda03*r03[0]*r03[2];
    v[5] = lamda01*r01[1]*r01[2]+lamda02*r02[1]*r02[2]+lamda03*r03[1]*r03[2];

    v_tally(nlist,list,4.0,v);
  }
}

/* ---------------------------------------------------------------------- */

void FixShake::shake3angle(int m)
{
  int nlist,list[3];
  double v[6];
  double invmass0,invmass1,invmass2;

  // local atom IDs and constraint distances

  int i0 = atom->map(shake_atom[m][0]);
  int i1 = atom->map(shake_atom[m][1]);
  int i2 = atom->map(shake_atom[m][2]);
  double bond1 = bond_distance[shake_type[m][0]];
  double bond2 = bond_distance[shake_type[m][1]];
  double bond12 = angle_distance[shake_type[m][2]];

  // r01,r02,r12 = distance vec between atoms, with PBC

  double r01[3];
  r01[0] = x[i0][0] - x[i1][0];
  r01[1] = x[i0][1] - x[i1][1];
  r01[2] = x[i0][2] - x[i1][2];
  domain->minimum_image(r01);

  double r02[3];
  r02[0] = x[i0][0] - x[i2][0];
  r02[1] = x[i0][1] - x[i2][1];
  r02[2] = x[i0][2] - x[i2][2];
  domain->minimum_image(r02);

  double r12[3];
  r12[0] = x[i1][0] - x[i2][0];
  r12[1] = x[i1][1] - x[i2][1];
  r12[2] = x[i1][2] - x[i2][2];
  domain->minimum_image(r12);

  // s01,s02,s12 = distance vec after unconstrained update, with PBC
  // use Domain::minimum_image_once(), not minimum_image()
  // b/c xshake values might be huge, due to e.g. fix gcmc

  double s01[3];
  s01[0] = xshake[i0][0] - xshake[i1][0];
  s01[1] = xshake[i0][1] - xshake[i1][1];
  s01[2] = xshake[i0][2] - xshake[i1][2];
  domain->minimum_image_once(s01);

  double s02[3];
  s02[0] = xshake[i0][0] - xshake[i2][0];
  s02[1] = xshake[i0][1] - xshake[i2][1];
  s02[2] = xshake[i0][2] - xshake[i2][2];
  domain->minimum_image_once(s02);

  double s12[3];
  s12[0] = xshake[i1][0] - xshake[i2][0];
  s12[1] = xshake[i1][1] - xshake[i2][1];
  s12[2] = xshake[i1][2] - xshake[i2][2];
  domain->minimum_image_once(s12);

  // scalar distances between atoms

  double r01sq = r01[0]*r01[0] + r01[1]*r01[1] + r01[2]*r01[2];
  double r02sq = r02[0]*r02[0] + r02[1]*r02[1] + r02[2]*r02[2];
  double r12sq = r12[0]*r12[0] + r12[1]*r12[1] + r12[2]*r12[2];
  double s01sq = s01[0]*s01[0] + s01[1]*s01[1] + s01[2]*s01[2];
  double s02sq = s02[0]*s02[0] + s02[1]*s02[1] + s02[2]*s02[2];
  double s12sq = s12[0]*s12[0] + s12[1]*s12[1] + s12[2]*s12[2];

  // matrix coeffs and rhs for lamda equations

  if (rmass) {
    invmass0 = 1.0/rmass[i0];
    invmass1 = 1.0/rmass[i1];
    invmass2 = 1.0/rmass[i2];
  } else {
    invmass0 = 1.0/mass[type[i0]];
    invmass1 = 1.0/mass[type[i1]];
    invmass2 = 1.0/mass[type[i2]];
  }

  double a11 = 2.0 * (invmass0+invmass1) *
    (s01[0]*r01[0] + s01[1]*r01[1] + s01[2]*r01[2]);
  double a12 = 2.0 * invmass0 *
    (s01[0]*r02[0] + s01[1]*r02[1] + s01[2]*r02[2]);
  double a13 = - 2.0 * invmass1 *
    (s01[0]*r12[0] + s01[1]*r12[1] + s01[2]*r12[2]);
  double a21 = 2.0 * invmass0 *
    (s02[0]*r01[0] + s02[1]*r01[1] + s02[2]*r01[2]);
  double a22 = 2.0 * (invmass0+invmass2) *
    (s02[0]*r02[0] + s02[1]*r02[1] + s02[2]*r02[2]);
  double a23 = 2.0 * invmass2 *
    (s02[0]*r12[0] + s02[1]*r12[1] + s02[2]*r12[2]);
  double a31 = - 2.0 * invmass1 *
    (s12[0]*r01[0] + s12[1]*r01[1] + s12[2]*r01[2]);
  double a32 = 2.0 * invmass2 *
    (s12[0]*r02[0] + s12[1]*r02[1] + s12[2]*r02[2]);
  double a33 = 2.0 * (invmass1+invmass2) *
    (s12[0]*r12[0] + s12[1]*r12[1] + s12[2]*r12[2]);

  // inverse of matrix

  double determ = a11*a22*a33 + a12*a23*a31 + a13*a21*a32 -
    a11*a23*a32 - a12*a21*a33 - a13*a22*a31;
  if (determ == 0.0) error->one(FLERR,"Shake determinant = 0.0");
  double determinv = 1.0/determ;

  double a11inv = determinv * (a22*a33 - a23*a32);
  double a12inv = -determinv * (a12*a33 - a13*a32);
  double a13inv = determinv * (a12*a23 - a13*a22);
  double a21inv = -determinv * (a21*a33 - a23*a31);
  double a22inv = determinv * (a11*a33 - a13*a31);
  double a23inv = -determinv * (a11*a23 - a13*a21);
  double a31inv = determinv * (a21*a32 - a22*a31);
  double a32inv = -determinv * (a11*a32 - a12*a31);
  double a33inv = determinv * (a11*a22 - a12*a21);

  // quadratic correction coeffs

  double r0102 = (r01[0]*r02[0] + r01[1]*r02[1] + r01[2]*r02[2]);
  double r0112 = (r01[0]*r12[0] + r01[1]*r12[1] + r01[2]*r12[2]);
  double r0212 = (r02[0]*r12[0] + r02[1]*r12[1] + r02[2]*r12[2]);

  double quad1_0101 = (invmass0+invmass1)*(invmass0+invmass1) * r01sq;
  double quad1_0202 = invmass0*invmass0 * r02sq;
  double quad1_1212 = invmass1*invmass1 * r12sq;
  double quad1_0102 = 2.0 * (invmass0+invmass1)*invmass0 * r0102;
  double quad1_0112 = - 2.0 * (invmass0+invmass1)*invmass1 * r0112;
  double quad1_0212 = - 2.0 * invmass0*invmass1 * r0212;

  double quad2_0101 = invmass0*invmass0 * r01sq;
  double quad2_0202 = (invmass0+invmass2)*(invmass0+invmass2) * r02sq;
  double quad2_1212 = invmass2*invmass2 * r12sq;
  double quad2_0102 = 2.0 * (invmass0+invmass2)*invmass0 * r0102;
  double quad2_0112 = 2.0 * invmass0*invmass2 * r0112;
  double quad2_0212 = 2.0 * (invmass0+invmass2)*invmass2 * r0212;

  double quad3_0101 = invmass1*invmass1 * r01sq;
  double quad3_0202 = invmass2*invmass2 * r02sq;
  double quad3_1212 = (invmass1+invmass2)*(invmass1+invmass2) * r12sq;
  double quad3_0102 = - 2.0 * invmass1*invmass2 * r0102;
  double quad3_0112 = - 2.0 * (invmass1+invmass2)*invmass1 * r0112;
  double quad3_0212 = 2.0 * (invmass1+invmass2)*invmass2 * r0212;

  // iterate until converged

  double lamda01 = 0.0;
  double lamda02 = 0.0;
  double lamda12 = 0.0;
  int niter = 0;
  int done = 0;

  double quad1,quad2,quad3,b1,b2,b3,lamda01_new,lamda02_new,lamda12_new;

  while (!done && niter < max_iter) {

    quad1 = quad1_0101 * lamda01*lamda01 +
      quad1_0202 * lamda02*lamda02 +
      quad1_1212 * lamda12*lamda12 +
      quad1_0102 * lamda01*lamda02 +
      quad1_0112 * lamda01*lamda12 +
      quad1_0212 * lamda02*lamda12;

    quad2 = quad2_0101 * lamda01*lamda01 +
      quad2_0202 * lamda02*lamda02 +
      quad2_1212 * lamda12*lamda12 +
      quad2_0102 * lamda01*lamda02 +
      quad2_0112 * lamda01*lamda12 +
      quad2_0212 * lamda02*lamda12;

    quad3 = quad3_0101 * lamda01*lamda01 +
      quad3_0202 * lamda02*lamda02 +
      quad3_1212 * lamda12*lamda12 +
      quad3_0102 * lamda01*lamda02 +
      quad3_0112 * lamda01*lamda12 +
      quad3_0212 * lamda02*lamda12;

    b1 = bond1*bond1 - s01sq - quad1;
    b2 = bond2*bond2 - s02sq - quad2;
    b3 = bond12*bond12 - s12sq - quad3;

    lamda01_new = a11inv*b1 + a12inv*b2 + a13inv*b3;
    lamda02_new = a21inv*b1 + a22inv*b2 + a23inv*b3;
    lamda12_new = a31inv*b1 + a32inv*b2 + a33inv*b3;

    done = 1;
    if (fabs(lamda01_new-lamda01) > tolerance) done = 0;
    if (fabs(lamda02_new-lamda02) > tolerance) done = 0;
    if (fabs(lamda12_new-lamda12) > tolerance) done = 0;

    lamda01 = lamda01_new;
    lamda02 = lamda02_new;
    lamda12 = lamda12_new;

    // stop iterations before we have a floating point overflow
    // max double is < 1.0e308, so 1e150 is a reasonable cutoff

    if (fabs(lamda01) > 1e150 || fabs(lamda02) > 1e150
        || fabs(lamda12) > 1e150) done = 1;

    niter++;
  }

  // update forces if atom is owned by this processor

  lamda01 = lamda01/dtfsq;
  lamda02 = lamda02/dtfsq;
  lamda12 = lamda12/dtfsq;

  if (i0 < nlocal) {
    f[i0][0] += lamda01*r01[0] + lamda02*r02[0];
    f[i0][1] += lamda01*r01[1] + lamda02*r02[1];
    f[i0][2] += lamda01*r01[2] + lamda02*r02[2];
  }

  if (i1 < nlocal) {
    f[i1][0] -= lamda01*r01[0] - lamda12*r12[0];
    f[i1][1] -= lamda01*r01[1] - lamda12*r12[1];
    f[i1][2] -= lamda01*r01[2] - lamda12*r12[2];
  }

  if (i2 < nlocal) {
    f[i2][0] -= lamda02*r02[0] + lamda12*r12[0];
    f[i2][1] -= lamda02*r02[1] + lamda12*r12[1];
    f[i2][2] -= lamda02*r02[2] + lamda12*r12[2];
  }

  if (evflag) {
    nlist = 0;
    if (i0 < nlocal) list[nlist++] = i0;
    if (i1 < nlocal) list[nlist++] = i1;
    if (i2 < nlocal) list[nlist++] = i2;

    v[0] = lamda01*r01[0]*r01[0]+lamda02*r02[0]*r02[0]+lamda12*r12[0]*r12[0];
    v[1] = lamda01*r01[1]*r01[1]+lamda02*r02[1]*r02[1]+lamda12*r12[1]*r12[1];
    v[2] = lamda01*r01[2]*r01[2]+lamda02*r02[2]*r02[2]+lamda12*r12[2]*r12[2];
    v[3] = lamda01*r01[0]*r01[1]+lamda02*r02[0]*r02[1]+lamda12*r12[0]*r12[1];
    v[4] = lamda01*r01[0]*r01[2]+lamda02*r02[0]*r02[2]+lamda12*r12[0]*r12[2];
    v[5] = lamda01*r01[1]*r01[2]+lamda02*r02[1]*r02[2]+lamda12*r12[1]*r12[2];

    v_tally(nlist,list,3.0,v);
  }
}

/* ----------------------------------------------------------------------
   print-out bond & angle statistics
------------------------------------------------------------------------- */

void FixShake::stats()
{
  int i,j,m,n,iatom,jatom,katom;
  double delx,dely,delz;
  double r,r1,r2,r3,angle;

  // zero out accumulators

  int nb = atom->nbondtypes + 1;
  int na = atom->nangletypes + 1;

  for (i = 0; i < nb; i++) {
    b_count[i] = 0;
    b_ave[i] = b_max[i] = 0.0;
    b_min[i] = BIG;
  }
  for (i = 0; i < na; i++) {
    a_count[i] = 0;
    a_ave[i] = a_max[i] = 0.0;
    a_min[i] = BIG;
  }

  // log stats for each bond & angle
  // OK to double count since are just averaging

  double **x = atom->x;
  int nlocal = atom->nlocal;

  for (i = 0; i < nlocal; i++) {
    if (shake_flag[i] == 0) continue;

    // bond stats

    n = shake_flag[i];
    if (n == 1) n = 3;
    iatom = atom->map(shake_atom[i][0]);
    for (j = 1; j < n; j++) {
      jatom = atom->map(shake_atom[i][j]);
      delx = x[iatom][0] - x[jatom][0];
      dely = x[iatom][1] - x[jatom][1];
      delz = x[iatom][2] - x[jatom][2];
      domain->minimum_image(delx,dely,delz);
      r = sqrt(delx*delx + dely*dely + delz*delz);

      m = shake_type[i][j-1];
      b_count[m]++;
      b_ave[m] += r;
      b_max[m] = MAX(b_max[m],r);
      b_min[m] = MIN(b_min[m],r);
    }

    // angle stats

    if (shake_flag[i] == 1) {
      iatom = atom->map(shake_atom[i][0]);
      jatom = atom->map(shake_atom[i][1]);
      katom = atom->map(shake_atom[i][2]);

      delx = x[iatom][0] - x[jatom][0];
      dely = x[iatom][1] - x[jatom][1];
      delz = x[iatom][2] - x[jatom][2];
      domain->minimum_image(delx,dely,delz);
      r1 = sqrt(delx*delx + dely*dely + delz*delz);

      delx = x[iatom][0] - x[katom][0];
      dely = x[iatom][1] - x[katom][1];
      delz = x[iatom][2] - x[katom][2];
      domain->minimum_image(delx,dely,delz);
      r2 = sqrt(delx*delx + dely*dely + delz*delz);

      delx = x[jatom][0] - x[katom][0];
      dely = x[jatom][1] - x[katom][1];
      delz = x[jatom][2] - x[katom][2];
      domain->minimum_image(delx,dely,delz);
      r3 = sqrt(delx*delx + dely*dely + delz*delz);

      angle = acos((r1*r1 + r2*r2 - r3*r3) / (2.0*r1*r2));
      angle *= 180.0/MY_PI;
      m = shake_type[i][2];
      a_count[m]++;
      a_ave[m] += angle;
      a_max[m] = MAX(a_max[m],angle);
      a_min[m] = MIN(a_min[m],angle);
    }
  }

  // sum across all procs

  MPI_Allreduce(b_count,b_count_all,nb,MPI_INT,MPI_SUM,world);
  MPI_Allreduce(b_ave,b_ave_all,nb,MPI_DOUBLE,MPI_SUM,world);
  MPI_Allreduce(b_max,b_max_all,nb,MPI_DOUBLE,MPI_MAX,world);
  MPI_Allreduce(b_min,b_min_all,nb,MPI_DOUBLE,MPI_MIN,world);

  MPI_Allreduce(a_count,a_count_all,na,MPI_INT,MPI_SUM,world);
  MPI_Allreduce(a_ave,a_ave_all,na,MPI_DOUBLE,MPI_SUM,world);
  MPI_Allreduce(a_max,a_max_all,na,MPI_DOUBLE,MPI_MAX,world);
  MPI_Allreduce(a_min,a_min_all,na,MPI_DOUBLE,MPI_MIN,world);

  // print stats only for non-zero counts

  if (me == 0) {

    if (screen) {
      fprintf(screen,
              "SHAKE stats (type/ave/delta) on step " BIGINT_FORMAT "\n",
              update->ntimestep);
      for (i = 1; i < nb; i++)
        if (b_count_all[i])
          fprintf(screen,"  %d %g %g %d\n",i,
                  b_ave_all[i]/b_count_all[i],b_max_all[i]-b_min_all[i],
                  b_count_all[i]);
      for (i = 1; i < na; i++)
        if (a_count_all[i])
          fprintf(screen,"  %d %g %g\n",i,
                  a_ave_all[i]/a_count_all[i],a_max_all[i]-a_min_all[i]);
    }
    if (logfile) {
      fprintf(logfile,
              "SHAKE stats (type/ave/delta) on step " BIGINT_FORMAT "\n",
              update->ntimestep);
      for (i = 0; i < nb; i++)
        if (b_count_all[i])
          fprintf(logfile,"  %d %g %g\n",i,
                  b_ave_all[i]/b_count_all[i],b_max_all[i]-b_min_all[i]);
      for (i = 0; i < na; i++)
        if (a_count_all[i])
          fprintf(logfile,"  %d %g %g\n",i,
                  a_ave_all[i]/a_count_all[i],a_max_all[i]-a_min_all[i]);
    }
  }

  // next timestep for stats

  next_output += output_every;
}

/* ----------------------------------------------------------------------
   find a bond between global atom IDs n1 and n2 stored with local atom i
   if find it:
     if setflag = 0, return bond type
     if setflag = -1/1, set bond type to negative/positive and return 0
   if do not find it, return 0
------------------------------------------------------------------------- */

int FixShake::bondtype_findset(int i, tagint n1, tagint n2, int setflag)
{
  int m,nbonds;
  int *btype;

  if (molecular == 1) {
    tagint *tag = atom->tag;
    tagint **bond_atom = atom->bond_atom;
    nbonds = atom->num_bond[i];

    for (m = 0; m < nbonds; m++) {
      if (n1 == tag[i] && n2 == bond_atom[i][m]) break;
      if (n1 == bond_atom[i][m] && n2 == tag[i]) break;
    }

  } else {
    int imol = atom->molindex[i];
    int iatom = atom->molatom[i];
    tagint *tag = atom->tag;
    tagint tagprev = tag[i] - iatom - 1;
    tagint *batom = atommols[imol]->bond_atom[iatom];
    btype = atommols[imol]->bond_type[iatom];
    nbonds = atommols[imol]->num_bond[iatom];

    for (m = 0; m < nbonds; m++) {
      if (n1 == tag[i] && n2 == batom[m]+tagprev) break;
      if (n1 == batom[m]+tagprev && n2 == tag[i]) break;
    }
  }

  if (m < nbonds) {
    if (setflag == 0) {
      if (molecular == 1) return atom->bond_type[i][m];
      else return btype[m];
    }
    if (molecular == 1) {
      if ((setflag < 0 && atom->bond_type[i][m] > 0) ||
          (setflag > 0 && atom->bond_type[i][m] < 0))
        atom->bond_type[i][m] = -atom->bond_type[i][m];
    } else {
      if ((setflag < 0 && btype[m] > 0) ||
          (setflag > 0 && btype[m] < 0)) btype[m] = -btype[m];
    }
  }

  return 0;
}

/* ----------------------------------------------------------------------
   find an angle with global end atom IDs n1 and n2 stored with local atom i
   if find it:
     if setflag = 0, return angle type
     if setflag = -1/1, set angle type to negative/positive and return 0
   if do not find it, return 0
------------------------------------------------------------------------- */

int FixShake::angletype_findset(int i, tagint n1, tagint n2, int setflag)
{
  int m,nangles;
  int *atype;

  if (molecular == 1) {
    tagint **angle_atom1 = atom->angle_atom1;
    tagint **angle_atom3 = atom->angle_atom3;
    nangles = atom->num_angle[i];

    for (m = 0; m < nangles; m++) {
      if (n1 == angle_atom1[i][m] && n2 == angle_atom3[i][m]) break;
      if (n1 == angle_atom3[i][m] && n2 == angle_atom1[i][m]) break;
    }

  } else {
    int imol = atom->molindex[i];
    int iatom = atom->molatom[i];
    tagint *tag = atom->tag;
    tagint tagprev = tag[i] - iatom - 1;
    tagint *aatom1 = atommols[imol]->angle_atom1[iatom];
    tagint *aatom3 = atommols[imol]->angle_atom3[iatom];
    atype = atommols[imol]->angle_type[iatom];
    nangles = atommols[imol]->num_angle[iatom];

    for (m = 0; m < nangles; m++) {
      if (n1 == aatom1[m]+tagprev && n2 == aatom3[m]+tagprev) break;
      if (n1 == aatom3[m]+tagprev && n2 == aatom1[m]+tagprev) break;
    }
  }

  if (m < nangles) {
    if (setflag == 0) {
      if (molecular == 1) return atom->angle_type[i][m];
      else return atype[m];
    }
    if (molecular == 1) {
      if ((setflag < 0 && atom->angle_type[i][m] > 0) ||
          (setflag > 0 && atom->angle_type[i][m] < 0))
        atom->angle_type[i][m] = -atom->angle_type[i][m];
    } else {
      if ((setflag < 0 && atype[m] > 0) ||
          (setflag > 0 && atype[m] < 0)) atype[m] = -atype[m];
    }
  }

  return 0;
}

/* ----------------------------------------------------------------------
   memory usage of local atom-based arrays
------------------------------------------------------------------------- */

double FixShake::memory_usage()
{
  int nmax = atom->nmax;
  double bytes = nmax * sizeof(int);
  bytes += nmax*4 * sizeof(int);
  bytes += nmax*3 * sizeof(int);
  bytes += nmax*3 * sizeof(double);
  bytes += maxvatom*6 * sizeof(double);
  return bytes;
}

/* ----------------------------------------------------------------------
   allocate local atom-based arrays
------------------------------------------------------------------------- */

void FixShake::grow_arrays(int nmax)
{
  memory->grow(shake_flag,nmax,"shake:shake_flag");
  memory->grow(shake_atom,nmax,4,"shake:shake_atom");
  memory->grow(shake_type,nmax,3,"shake:shake_type");
  memory->destroy(xshake);
  memory->create(xshake,nmax,3,"shake:xshake");
  memory->destroy(ftmp);
  memory->create(ftmp,nmax,3,"shake:ftmp");
  memory->destroy(vtmp);
  memory->create(vtmp,nmax,3,"shake:vtmp");
}

/* ----------------------------------------------------------------------
   copy values within local atom-based arrays
------------------------------------------------------------------------- */

void FixShake::copy_arrays(int i, int j, int /*delflag*/)
{
  int flag = shake_flag[j] = shake_flag[i];
  if (flag == 1) {
    shake_atom[j][0] = shake_atom[i][0];
    shake_atom[j][1] = shake_atom[i][1];
    shake_atom[j][2] = shake_atom[i][2];
    shake_type[j][0] = shake_type[i][0];
    shake_type[j][1] = shake_type[i][1];
    shake_type[j][2] = shake_type[i][2];
  } else if (flag == 2) {
    shake_atom[j][0] = shake_atom[i][0];
    shake_atom[j][1] = shake_atom[i][1];
    shake_type[j][0] = shake_type[i][0];
  } else if (flag == 3) {
    shake_atom[j][0] = shake_atom[i][0];
    shake_atom[j][1] = shake_atom[i][1];
    shake_atom[j][2] = shake_atom[i][2];
    shake_type[j][0] = shake_type[i][0];
    shake_type[j][1] = shake_type[i][1];
  } else if (flag == 4) {
    shake_atom[j][0] = shake_atom[i][0];
    shake_atom[j][1] = shake_atom[i][1];
    shake_atom[j][2] = shake_atom[i][2];
    shake_atom[j][3] = shake_atom[i][3];
    shake_type[j][0] = shake_type[i][0];
    shake_type[j][1] = shake_type[i][1];
    shake_type[j][2] = shake_type[i][2];
  }
}

/* ----------------------------------------------------------------------
   initialize one atom's array values, called when atom is created
------------------------------------------------------------------------- */

void FixShake::set_arrays(int i)
{
  shake_flag[i] = 0;
}

/* ----------------------------------------------------------------------
   update one atom's array values
   called when molecule is created from fix gcmc
------------------------------------------------------------------------- */

void FixShake::update_arrays(int i, int atom_offset)
{
  int flag = shake_flag[i];

  if (flag == 1) {
    shake_atom[i][0] += atom_offset;
    shake_atom[i][1] += atom_offset;
    shake_atom[i][2] += atom_offset;
  } else if (flag == 2) {
    shake_atom[i][0] += atom_offset;
    shake_atom[i][1] += atom_offset;
  } else if (flag == 3) {
    shake_atom[i][0] += atom_offset;
    shake_atom[i][1] += atom_offset;
    shake_atom[i][2] += atom_offset;
  } else if (flag == 4) {
    shake_atom[i][0] += atom_offset;
    shake_atom[i][1] += atom_offset;
    shake_atom[i][2] += atom_offset;
    shake_atom[i][3] += atom_offset;
  }
}

/* ----------------------------------------------------------------------
   initialize a molecule inserted by another fix, e.g. deposit or pour
   called when molecule is created
   nlocalprev = # of atoms on this proc before molecule inserted
   tagprev = atom ID previous to new atoms in the molecule
   xgeom,vcm,quat ignored
------------------------------------------------------------------------- */

void FixShake::set_molecule(int nlocalprev, tagint tagprev, int imol,
                            double * /*xgeom*/, double * /*vcm*/, double * /*quat*/)
{
  int m,flag;

  int nlocal = atom->nlocal;
  if (nlocalprev == nlocal) return;

  tagint *tag = atom->tag;
  tagint **mol_shake_atom = onemols[imol]->shake_atom;
  int **mol_shake_type = onemols[imol]->shake_type;

  for (int i = nlocalprev; i < nlocal; i++) {
    m = tag[i] - tagprev-1;

    flag = shake_flag[i] = onemols[imol]->shake_flag[m];

    if (flag == 1) {
      shake_atom[i][0] = mol_shake_atom[m][0] + tagprev;
      shake_atom[i][1] = mol_shake_atom[m][1] + tagprev;
      shake_atom[i][2] = mol_shake_atom[m][2] + tagprev;
      shake_type[i][0] = mol_shake_type[m][0];
      shake_type[i][1] = mol_shake_type[m][1];
      shake_type[i][2] = mol_shake_type[m][2];
    } else if (flag == 2) {
      shake_atom[i][0] = mol_shake_atom[m][0] + tagprev;
      shake_atom[i][1] = mol_shake_atom[m][1] + tagprev;
      shake_type[i][0] = mol_shake_type[m][0];
    } else if (flag == 3) {
      shake_atom[i][0] = mol_shake_atom[m][0] + tagprev;
      shake_atom[i][1] = mol_shake_atom[m][1] + tagprev;
      shake_atom[i][2] = mol_shake_atom[m][2] + tagprev;
      shake_type[i][0] = mol_shake_type[m][0];
      shake_type[i][1] = mol_shake_type[m][1];
    } else if (flag == 4) {
      shake_atom[i][0] = mol_shake_atom[m][0] + tagprev;
      shake_atom[i][1] = mol_shake_atom[m][1] + tagprev;
      shake_atom[i][2] = mol_shake_atom[m][2] + tagprev;
      shake_atom[i][3] = mol_shake_atom[m][3] + tagprev;
      shake_type[i][0] = mol_shake_type[m][0];
      shake_type[i][1] = mol_shake_type[m][1];
      shake_type[i][2] = mol_shake_type[m][2];
    }
  }
}

/* ----------------------------------------------------------------------
   pack values in local atom-based arrays for exchange with another proc
------------------------------------------------------------------------- */

int FixShake::pack_exchange(int i, double *buf)
{
  int m = 0;
  buf[m++] = shake_flag[i];
  int flag = shake_flag[i];
  if (flag == 1) {
    buf[m++] = shake_atom[i][0];
    buf[m++] = shake_atom[i][1];
    buf[m++] = shake_atom[i][2];
    buf[m++] = shake_type[i][0];
    buf[m++] = shake_type[i][1];
    buf[m++] = shake_type[i][2];
  } else if (flag == 2) {
    buf[m++] = shake_atom[i][0];
    buf[m++] = shake_atom[i][1];
    buf[m++] = shake_type[i][0];
  } else if (flag == 3) {
    buf[m++] = shake_atom[i][0];
    buf[m++] = shake_atom[i][1];
    buf[m++] = shake_atom[i][2];
    buf[m++] = shake_type[i][0];
    buf[m++] = shake_type[i][1];
  } else if (flag == 4) {
    buf[m++] = shake_atom[i][0];
    buf[m++] = shake_atom[i][1];
    buf[m++] = shake_atom[i][2];
    buf[m++] = shake_atom[i][3];
    buf[m++] = shake_type[i][0];
    buf[m++] = shake_type[i][1];
    buf[m++] = shake_type[i][2];
  }
  return m;
}

/* ----------------------------------------------------------------------
   unpack values in local atom-based arrays from exchange with another proc
------------------------------------------------------------------------- */

int FixShake::unpack_exchange(int nlocal, double *buf)
{
  int m = 0;
  int flag = shake_flag[nlocal] = static_cast<int> (buf[m++]);
  if (flag == 1) {
    shake_atom[nlocal][0] = static_cast<tagint> (buf[m++]);
    shake_atom[nlocal][1] = static_cast<tagint> (buf[m++]);
    shake_atom[nlocal][2] = static_cast<tagint> (buf[m++]);
    shake_type[nlocal][0] = static_cast<int> (buf[m++]);
    shake_type[nlocal][1] = static_cast<int> (buf[m++]);
    shake_type[nlocal][2] = static_cast<int> (buf[m++]);
  } else if (flag == 2) {
    shake_atom[nlocal][0] = static_cast<tagint> (buf[m++]);
    shake_atom[nlocal][1] = static_cast<tagint> (buf[m++]);
    shake_type[nlocal][0] = static_cast<int> (buf[m++]);
  } else if (flag == 3) {
    shake_atom[nlocal][0] = static_cast<tagint> (buf[m++]);
    shake_atom[nlocal][1] = static_cast<tagint> (buf[m++]);
    shake_atom[nlocal][2] = static_cast<tagint> (buf[m++]);
    shake_type[nlocal][0] = static_cast<int> (buf[m++]);
    shake_type[nlocal][1] = static_cast<int> (buf[m++]);
  } else if (flag == 4) {
    shake_atom[nlocal][0] = static_cast<tagint> (buf[m++]);
    shake_atom[nlocal][1] = static_cast<tagint> (buf[m++]);
    shake_atom[nlocal][2] = static_cast<tagint> (buf[m++]);
    shake_atom[nlocal][3] = static_cast<tagint> (buf[m++]);
    shake_type[nlocal][0] = static_cast<int> (buf[m++]);
    shake_type[nlocal][1] = static_cast<int> (buf[m++]);
    shake_type[nlocal][2] = static_cast<int> (buf[m++]);
  }
  return m;
}

/* ---------------------------------------------------------------------- */

int FixShake::pack_forward_comm(int n, int *list, double *buf,
                                int pbc_flag, int *pbc)
{
  int i,j,m;
  double dx,dy,dz;

  m = 0;
  if (pbc_flag == 0) {
    for (i = 0; i < n; i++) {
      j = list[i];
      buf[m++] = xshake[j][0];
      buf[m++] = xshake[j][1];
      buf[m++] = xshake[j][2];
    }
  } else {
    if (domain->triclinic == 0) {
      dx = pbc[0]*domain->xprd;
      dy = pbc[1]*domain->yprd;
      dz = pbc[2]*domain->zprd;
    } else {
      dx = pbc[0]*domain->xprd + pbc[5]*domain->xy + pbc[4]*domain->xz;
      dy = pbc[1]*domain->yprd + pbc[3]*domain->yz;
      dz = pbc[2]*domain->zprd;
    }
    for (i = 0; i < n; i++) {
      j = list[i];
      buf[m++] = xshake[j][0] + dx;
      buf[m++] = xshake[j][1] + dy;
      buf[m++] = xshake[j][2] + dz;
    }
  }
  return m;
}

/* ---------------------------------------------------------------------- */

void FixShake::unpack_forward_comm(int n, int first, double *buf)
{
  int i,m,last;

  m = 0;
  last = first + n;
  for (i = first; i < last; i++) {
    xshake[i][0] = buf[m++];
    xshake[i][1] = buf[m++];
    xshake[i][2] = buf[m++];
  }
}

/* ---------------------------------------------------------------------- */

void FixShake::reset_dt()
{
  if (strstr(update->integrate_style,"verlet")) {
    dtv = update->dt;
    if (rattle) dtfsq   = 0.5 * update->dt * update->dt * force->ftm2v;
    else dtfsq = update->dt * update->dt * force->ftm2v;
  } else {
    dtv = step_respa[0];
    dtf_innerhalf = 0.5 * step_respa[0] * force->ftm2v;
    if (rattle) dtf_inner = dtf_innerhalf;
    else dtf_inner = step_respa[0] * force->ftm2v;
  }
}

/* ----------------------------------------------------------------------
   extract Molecule ptr
------------------------------------------------------------------------- */

void *FixShake::extract(const char *str, int &dim)
{
  dim = 0;
  if (strcmp(str,"onemol") == 0) return onemols;
  return NULL;
}

/* ----------------------------------------------------------------------
   add coordinate constraining forces
   this method is called at the end of a timestep
------------------------------------------------------------------------- */

void FixShake::shake_end_of_step(int vflag) {

  if (!respa) {
    dtv     = update->dt;
    dtfsq   = 0.5 * update->dt * update->dt * force->ftm2v;
    FixShake::post_force(vflag);
    if (!rattle) dtfsq = update->dt * update->dt * force->ftm2v;

  } else {
    dtv = step_respa[0];
    dtf_innerhalf = 0.5 * step_respa[0] * force->ftm2v;
    dtf_inner = dtf_innerhalf;

    // apply correction to all rRESPA levels

    for (int ilevel = 0; ilevel < nlevels_respa; ilevel++) {
      ((Respa *) update->integrate)->copy_flevel_f(ilevel);
      FixShake::post_force_respa(vflag,ilevel,loop_respa[ilevel]-1);
      ((Respa *) update->integrate)->copy_f_flevel(ilevel);
    }
    if (!rattle) dtf_inner = step_respa[0] * force->ftm2v;
  }
}

/* ----------------------------------------------------------------------
   wrapper method for end_of_step fixes which modify velocities
------------------------------------------------------------------------- */

void FixShake::correct_velocities() {}

/* ----------------------------------------------------------------------
   calculate constraining forces based on the current configuration
   change coordinates
------------------------------------------------------------------------- */

void FixShake::correct_coordinates(int vflag) {

  // save current forces and velocities so that you
  // initialize them to zero such that FixShake::unconstrained_coordinate_update has no effect

  for (int j=0; j<nlocal; j++) {
    for (int k=0; k<3; k++) {

      // store current value of forces and velocities

      ftmp[j][k] = f[j][k];
      vtmp[j][k] = v[j][k];

      // set f and v to zero for SHAKE

      v[j][k] = 0;
      f[j][k] = 0;
    }
  }

  // call SHAKE to correct the coordinates which were updated without constraints
  // IMPORTANT: use 1 as argument and thereby enforce velocity Verlet

  dtfsq   = 0.5 * update->dt * update->dt * force->ftm2v;
  FixShake::post_force(vflag);

  // integrate coordinates: x' = xnp1 + dt^2/2m_i * f, where f is the constraining force
  // NOTE: After this command, the coordinates geometry of the molecules will be correct!

  double dtfmsq;
  if (rmass) {
    for (int i = 0; i < nlocal; i++) {
      dtfmsq = dtfsq/ rmass[i];
      x[i][0] = x[i][0] + dtfmsq*f[i][0];
      x[i][1] = x[i][1] + dtfmsq*f[i][1];
      x[i][2] = x[i][2] + dtfmsq*f[i][2];
    }
  }
  else {
    for (int i = 0; i < nlocal; i++) {
      dtfmsq = dtfsq / mass[type[i]];
      x[i][0] = x[i][0] + dtfmsq*f[i][0];
      x[i][1] = x[i][1] + dtfmsq*f[i][1];
      x[i][2] = x[i][2] + dtfmsq*f[i][2];
    }
  }

  // copy forces and velocities back

  for (int j=0; j<nlocal; j++) {
    for (int k=0; k<3; k++) {
      f[j][k] = ftmp[j][k];
      v[j][k] = vtmp[j][k];
    }
  }

  if (!rattle) dtfsq = update->dt * update->dt * force->ftm2v;

  // communicate changes
  // NOTE: for compatibility xshake is temporarily set to x, such that pack/unpack_forward
  //       can be used for communicating the coordinates.

  double **xtmp = xshake;
  xshake = x;
  if (nprocs > 1) {
    comm->forward_comm_fix(this);
  }
  xshake = xtmp;
}<|MERGE_RESOLUTION|>--- conflicted
+++ resolved
@@ -1230,7 +1230,6 @@
   memory->create(proclist,nsend,"special:proclist");
   NShakeInfo *inbuf = (NShakeInfo *)
     memory->smalloc((bigint) nsend*sizeof(NShakeInfo),"special:inbuf");
-<<<<<<< HEAD
 
   // set partner_nshake for all partner atoms I own
   // also setup input buf to rendezvous comm
@@ -1282,59 +1281,6 @@
     partner_nshake[i][j] = outbuf[m].nshake;
   }
 
-=======
-
-  // set partner_nshake for all partner atoms I own
-  // also setup input buf to rendezvous comm
-  // input datums = pair of bonded atoms where I do not own partner
-  // owning proc for each datum = partner_tag % nprocs
-  // datum: atomID = partner_tag (off-proc), partnerID = tag (on-proc)
-  //        nshake value for my owned atom
-
-  tagint *tag = atom->tag;
-
-  nsend = 0;
-  for (i = 0; i < nlocal; i++) {
-    for (j = 0; j < npartner[i]; j++) {
-      partner_nshake[i][j] = 0;
-      m = atom->map(partner_tag[i][j]);
-      if (m >= 0 && m < nlocal) {
-        partner_nshake[i][j] = nshake[m];
-      } else {
-        proclist[nsend] = partner_tag[i][j] % nprocs;
-        inbuf[nsend].atomID = partner_tag[i][j];
-        inbuf[nsend].partnerID = tag[i];
-        inbuf[nsend].nshake = nshake[i];
-        nsend++;
-      }
-    }
-  }
-
-  // perform rendezvous operation
-  // each proc owns random subset of atoms
-  // receives all data needed to populate un-owned partner nshake
-
-  char *buf;
-  int nreturn = comm->rendezvous(RVOUS,nsend,(char *) inbuf,sizeof(NShakeInfo),
-                                 0,proclist,
-                                 rendezvous_nshake,0,buf,sizeof(NShakeInfo),
-                                 (void *) this);
-  NShakeInfo *outbuf = (NShakeInfo *) buf;
-
-  memory->destroy(proclist);
-  memory->sfree(inbuf);
-
-  // set partner nshake for un-onwed partners based on output info
-  // outbuf.atomID = my owned atom, outbuf.partnerID = partner the info is for
-
-  for (m = 0; m < nreturn; m++) {
-    i = atom->map(outbuf[m].atomID);
-    for (j = 0; j < npartner[i]; j++)
-      if (partner_tag[i][j] == outbuf[m].partnerID) break;
-    partner_nshake[i][j] = outbuf[m].nshake;
-  }
-
->>>>>>> 5e3fe197
   memory->sfree(outbuf);
 }
 
