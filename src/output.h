/* -*- c++ -*- ----------------------------------------------------------
   LAMMPS - Large-scale Atomic/Molecular Massively Parallel Simulator
   https://www.lammps.org/, Sandia National Laboratories
   Steve Plimpton, sjplimp@sandia.gov

   Copyright (2003) Sandia Corporation.  Under the terms of Contract
   DE-AC04-94AL85000 with Sandia Corporation, the U.S. Government retains
   certain rights in this software.  This software is distributed under
   the GNU General Public License.

   See the README file in the top-level LAMMPS directory.
------------------------------------------------------------------------- */

#ifndef LMP_OUTPUT_H
#define LMP_OUTPUT_H

#include "pointers.h"

#include <map>

namespace LAMMPS_NS {

class Dump;

class Output : protected Pointers {
 public:
  bigint next;    // next timestep for any kind of output

  bigint next_thermo;      // next timestep for thermo output
  int thermo_every;        // output freq for thermo, 0 if first/last only
  bigint last_thermo;      // last timestep thermo was output
  char *var_thermo;        // variable name for thermo freq, null pointer if every
  int ivar_thermo;         // variable index for thermo frequency
  class Thermo *thermo;    // Thermodynamic computations

  int ndump;               // # of Dumps defined
  int max_dump;            // max size of Dump list
  bigint next_dump_any;    // next timestep for any dump
  bigint next_time_dump_any; // next timestep for any time dump with computes
  int any_time_dumps;      // 1 if any time dump defined
  int *mode_dump;          // 0/1 if write every N timesteps or Delta in sim time
  int *every_dump;         // dump every N timesteps, 0 if variable
  double *every_time_dump; // dump every Delta of sim time, 0.0 if variable
  bigint *next_dump;       // next timestep to perform dump
  double *next_time_dump;  // next simulation time to perform dump (mode = 1)
  bigint *last_dump;       // last timestep each snapshot was output
  char **var_dump;         // variable name for next dump (steps or sim time)
  int *ivar_dump;          // variable index of var_dump name
  Dump **dump;             // list of defined Dumps

  int restart_flag;               // 1 if any restart files are written
  int restart_flag_single;        // 1 if single restart files are written
  int restart_flag_double;        // 1 if double restart files are written
  bigint next_restart;            // next timestep to write any restart file
  bigint next_restart_single;     // next timestep to write a single restart file
  bigint next_restart_double;     // next timestep to write a double restart file
  int restart_every_single;       // single restart file write freq, 0 if var
  int restart_every_double;       // double restart file write freq, 0 if var
  bigint last_restart;            // last timestep any restart file was output
  int restart_toggle;             // 0 if use restart2a as prefix, 1 if restart2b
  char *var_restart_single;       // variable name for single restart freq
  char *var_restart_double;       // variable name for double restart freq
  int ivar_restart_single;        // index of var_restart_single
  int ivar_restart_double;        // index of var_restart_double
  char *restart1;                 // name single restart file
  char *restart2a, *restart2b;    // names of double restart files
  class WriteRestart *restart;    // class for writing restart files

  typedef Dump *(*DumpCreator)(LAMMPS *, int, char **);
  typedef std::map<std::string, DumpCreator> DumpCreatorMap;
  DumpCreatorMap *dump_map;

  Output(class LAMMPS *);
  ~Output() override;
  void init();
  void setup(int memflag = 1);    // initial output before run/min
  void write(bigint);             // output for current timestep
  void write_dump(bigint);        // force output of dump snapshots
  void write_restart(bigint);     // force output of a restart file
  void reset_timestep(bigint);    // reset output which depends on timestep
  void reset_dt();                // reset output which depends on timestep size

  void add_dump(int, char **);       // add a Dump to Dump list
  void modify_dump(int, char **);    // modify a Dump
  void delete_dump(char *);          // delete a Dump from Dump list
  int find_dump(const char *);       // find a Dump ID
  int check_time_dumps(bigint);      // check if any time dump is output now

  void set_thermo(int, char **);        // set thermo output freqquency
  void create_thermo(int, char **);     // create a thermo style
  void create_restart(int, char **);    // create Restart and restart files

  void memory_usage();    // print out memory usage

 private:
<<<<<<< HEAD
  template <typename T> static Dump *dump_creator(LAMMPS *, int, char **);
=======
>>>>>>> e3222a4b
  void calculate_next_dump(int, int, bigint);
};

}    // namespace LAMMPS_NS

#endif

/* ERROR/WARNING messages:

E: Variable name for thermo every does not exist

Self-explanatory.

E: Variable for thermo every is invalid style

Only equal-style variables can be used.

E: Variable name for dump every does not exist

Self-explanatory.

E: Variable for dump every is invalid style

Only equal-style variables can be used.

E: Variable name for restart does not exist

Self-explanatory.

E: Variable for restart is invalid style

Only equal-style variables can be used.

E: Dump every variable returned a bad timestep

The variable must return a timestep greater than the current timestep.

E: Restart variable returned a bad timestep

The variable must return a timestep greater than the current timestep.

E: Thermo every variable returned a bad timestep

The variable must return a timestep greater than the current timestep.

E: Thermo_modify every variable returned a bad timestep

The returned timestep is less than or equal to the current timestep.

E: Illegal ... command

Self-explanatory.  Check the input script syntax and compare to the
documentation for the command.  You can use -echo screen as a
command-line option when running LAMMPS to see the offending line.

E: Reuse of dump ID

A dump ID cannot be used twice.

E: Could not find dump group ID

A group ID used in the dump command does not exist.

E: Invalid dump frequency

Dump frequency must be 1 or greater.

E: Unrecognized dump style

The choice of dump style is unknown.

E: Cound not find dump_modify ID

Self-explanatory.

E: Could not find undump ID

A dump ID used in the undump command does not exist.

E: Thermo_style command before simulation box is defined

The thermo_style command cannot be used before a read_data,
read_restart, or create_box command.

W: New thermo_style command, previous thermo_modify settings will be lost

If a thermo_style command is used after a thermo_modify command, the
settings changed by the thermo_modify command will be reset to their
default values.  This is because the thermo_modify command acts on
the currently defined thermo style, and a thermo_style command creates
a new style.

E: Both restart files must use % or neither

Self-explanatory.

E: Both restart files must use MPI-IO or neither

Self-explanatory.

*/<|MERGE_RESOLUTION|>--- conflicted
+++ resolved
@@ -93,10 +93,6 @@
   void memory_usage();    // print out memory usage
 
  private:
-<<<<<<< HEAD
-  template <typename T> static Dump *dump_creator(LAMMPS *, int, char **);
-=======
->>>>>>> e3222a4b
   void calculate_next_dump(int, int, bigint);
 };
 
