--- conflicted
+++ resolved
@@ -1,36 +1,10 @@
-<<<<<<< HEAD
-if(PKG_GPU)
-    set(GPU_SOURCES_DIR ${LAMMPS_SOURCE_DIR}/GPU)
-    set(GPU_SOURCES ${GPU_SOURCES_DIR}/gpu_extra.h
-                    ${GPU_SOURCES_DIR}/fix_gpu.h
-                    ${GPU_SOURCES_DIR}/fix_gpu.cpp)
-
-    set(GPU_API "opencl" CACHE STRING "API used by GPU package")
-    set(GPU_API_VALUES opencl cuda hip)
-    set_property(CACHE GPU_API PROPERTY STRINGS ${GPU_API_VALUES})
-    validate_option(GPU_API GPU_API_VALUES)
-    string(TOUPPER ${GPU_API} GPU_API)
-
-    set(GPU_PREC "mixed" CACHE STRING "LAMMPS GPU precision")
-    set(GPU_PREC_VALUES double mixed single)
-    set_property(CACHE GPU_PREC PROPERTY STRINGS ${GPU_PREC_VALUES})
-    validate_option(GPU_PREC GPU_PREC_VALUES)
-    string(TOUPPER ${GPU_PREC} GPU_PREC)
-
-    if(GPU_PREC STREQUAL "DOUBLE")
-      set(GPU_PREC_SETTING "DOUBLE_DOUBLE")
-    elseif(GPU_PREC STREQUAL "MIXED")
-      set(GPU_PREC_SETTING "SINGLE_DOUBLE")
-    elseif(GPU_PREC STREQUAL "SINGLE")
-      set(GPU_PREC_SETTING "SINGLE_SINGLE")
-=======
   set(GPU_SOURCES_DIR ${LAMMPS_SOURCE_DIR}/GPU)
   set(GPU_SOURCES ${GPU_SOURCES_DIR}/gpu_extra.h
                   ${GPU_SOURCES_DIR}/fix_gpu.h
                   ${GPU_SOURCES_DIR}/fix_gpu.cpp)
 
   set(GPU_API "opencl" CACHE STRING "API used by GPU package")
-  set(GPU_API_VALUES opencl cuda)
+  set(GPU_API_VALUES opencl cuda hip)
   set_property(CACHE GPU_API PROPERTY STRINGS ${GPU_API_VALUES})
   validate_option(GPU_API GPU_API_VALUES)
   string(TOUPPER ${GPU_API} GPU_API)
@@ -62,7 +36,6 @@
     option(CUDA_MPS_SUPPORT "Enable tweaks to support CUDA Multi-process service (MPS)" OFF)
     if(CUDA_MPS_SUPPORT)
       set(GPU_CUDA_MPS_FLAGS "-DCUDA_PROXY")
->>>>>>> b74aabf0
     endif()
 
     set(GPU_ARCH "sm_30" CACHE STRING "LAMMPS GPU CUDA SM primary architecture (e.g. sm_60)")
@@ -157,120 +130,6 @@
       set_target_properties(OpenCL::OpenCL PROPERTIES INTERFACE_INCLUDE_DIRECTORIES "${CMAKE_CURRENT_BINARY_DIR}/OpenCL/include")
     else()
       find_package(OpenCL REQUIRED)
-<<<<<<< HEAD
-      set(OCL_TUNE "generic" CACHE STRING "OpenCL Device Tuning")
-      set(OCL_TUNE_VALUES intel fermi kepler cypress generic)
-      set_property(CACHE OCL_TUNE PROPERTY STRINGS ${OCL_TUNE_VALUES})
-      validate_option(OCL_TUNE OCL_TUNE_VALUES)
-      string(TOUPPER ${OCL_TUNE} OCL_TUNE)
-
-      include(OpenCLUtils)
-      set(OCL_COMMON_HEADERS ${LAMMPS_LIB_SOURCE_DIR}/gpu/lal_preprocessor.h ${LAMMPS_LIB_SOURCE_DIR}/gpu/lal_aux_fun1.h)
-
-      file(GLOB GPU_LIB_CU ${LAMMPS_LIB_SOURCE_DIR}/gpu/[^.]*.cu)
-      list(REMOVE_ITEM GPU_LIB_CU
-        ${LAMMPS_LIB_SOURCE_DIR}/gpu/lal_gayberne.cu
-        ${LAMMPS_LIB_SOURCE_DIR}/gpu/lal_gayberne_lj.cu
-        ${LAMMPS_LIB_SOURCE_DIR}/gpu/lal_re_squared.cu
-        ${LAMMPS_LIB_SOURCE_DIR}/gpu/lal_re_squared_lj.cu
-        ${LAMMPS_LIB_SOURCE_DIR}/gpu/lal_tersoff.cu
-        ${LAMMPS_LIB_SOURCE_DIR}/gpu/lal_tersoff_zbl.cu
-        ${LAMMPS_LIB_SOURCE_DIR}/gpu/lal_tersoff_mod.cu
-      )
-
-      foreach(GPU_KERNEL ${GPU_LIB_CU})
-          get_filename_component(basename ${GPU_KERNEL} NAME_WE)
-          string(SUBSTRING ${basename} 4 -1 KERNEL_NAME)
-          GenerateOpenCLHeader(${KERNEL_NAME} ${CMAKE_CURRENT_BINARY_DIR}/gpu/${KERNEL_NAME}_cl.h ${OCL_COMMON_HEADERS} ${GPU_KERNEL})
-          list(APPEND GPU_LIB_SOURCES ${CMAKE_CURRENT_BINARY_DIR}/gpu/${KERNEL_NAME}_cl.h)
-      endforeach()
-
-      GenerateOpenCLHeader(gayberne ${CMAKE_CURRENT_BINARY_DIR}/gpu/gayberne_cl.h ${OCL_COMMON_HEADERS} ${LAMMPS_LIB_SOURCE_DIR}/gpu/lal_ellipsoid_extra.h ${LAMMPS_LIB_SOURCE_DIR}/gpu/lal_gayberne.cu)
-      GenerateOpenCLHeader(gayberne_lj ${CMAKE_CURRENT_BINARY_DIR}/gpu/gayberne_lj_cl.h ${OCL_COMMON_HEADERS} ${LAMMPS_LIB_SOURCE_DIR}/gpu/lal_ellipsoid_extra.h ${LAMMPS_LIB_SOURCE_DIR}/gpu/lal_gayberne_lj.cu)
-      GenerateOpenCLHeader(re_squared ${CMAKE_CURRENT_BINARY_DIR}/gpu/re_squared_cl.h ${OCL_COMMON_HEADERS} ${LAMMPS_LIB_SOURCE_DIR}/gpu/lal_ellipsoid_extra.h ${LAMMPS_LIB_SOURCE_DIR}/gpu/lal_re_squared.cu)
-      GenerateOpenCLHeader(re_squared_lj ${CMAKE_CURRENT_BINARY_DIR}/gpu/re_squared_lj_cl.h ${OCL_COMMON_HEADERS} ${LAMMPS_LIB_SOURCE_DIR}/gpu/lal_ellipsoid_extra.h ${LAMMPS_LIB_SOURCE_DIR}/gpu/lal_re_squared_lj.cu)
-      GenerateOpenCLHeader(tersoff ${CMAKE_CURRENT_BINARY_DIR}/gpu/tersoff_cl.h ${OCL_COMMON_HEADERS} ${LAMMPS_LIB_SOURCE_DIR}/gpu/lal_tersoff_extra.h ${LAMMPS_LIB_SOURCE_DIR}/gpu/lal_tersoff.cu)
-      GenerateOpenCLHeader(tersoff_zbl ${CMAKE_CURRENT_BINARY_DIR}/gpu/tersoff_zbl_cl.h ${OCL_COMMON_HEADERS} ${LAMMPS_LIB_SOURCE_DIR}/gpu/lal_tersoff_zbl_extra.h ${LAMMPS_LIB_SOURCE_DIR}/gpu/lal_tersoff_zbl.cu)
-      GenerateOpenCLHeader(tersoff_mod ${CMAKE_CURRENT_BINARY_DIR}/gpu/tersoff_mod_cl.h ${OCL_COMMON_HEADERS} ${LAMMPS_LIB_SOURCE_DIR}/gpu/lal_tersoff_mod_extra.h ${LAMMPS_LIB_SOURCE_DIR}/gpu/lal_tersoff_mod.cu)
-
-      list(APPEND GPU_LIB_SOURCES
-        ${CMAKE_CURRENT_BINARY_DIR}/gpu/gayberne_cl.h
-        ${CMAKE_CURRENT_BINARY_DIR}/gpu/gayberne_lj_cl.h
-        ${CMAKE_CURRENT_BINARY_DIR}/gpu/re_squared_cl.h
-        ${CMAKE_CURRENT_BINARY_DIR}/gpu/re_squared_lj_cl.h
-        ${CMAKE_CURRENT_BINARY_DIR}/gpu/tersoff_cl.h
-        ${CMAKE_CURRENT_BINARY_DIR}/gpu/tersoff_zbl_cl.h
-        ${CMAKE_CURRENT_BINARY_DIR}/gpu/tersoff_mod_cl.h
-      )
-
-      add_library(gpu STATIC ${GPU_LIB_SOURCES})
-      target_link_libraries(gpu ${OpenCL_LIBRARIES})
-      target_include_directories(gpu PRIVATE ${CMAKE_CURRENT_BINARY_DIR}/gpu ${OpenCL_INCLUDE_DIRS})
-      target_compile_definitions(gpu PRIVATE -D_${GPU_PREC_SETTING} -D${OCL_TUNE}_OCL -DMPI_GERYON -DUCL_NO_EXIT)
-      target_compile_definitions(gpu PRIVATE -DUSE_OPENCL)
-
-      list(APPEND LAMMPS_LINK_LIBS gpu)
-      if(LAMMPS_USE_MPI4WIN)
-        add_dependencies(gpu mpi4win_build)
-      endif()
-
-      add_executable(ocl_get_devices ${LAMMPS_LIB_SOURCE_DIR}/gpu/geryon/ucl_get_devices.cpp)
-      target_compile_definitions(ocl_get_devices PRIVATE -DUCL_OPENCL)
-      target_link_libraries(ocl_get_devices PRIVATE ${OpenCL_LIBRARIES})
-      target_include_directories(ocl_get_devices PRIVATE ${OpenCL_INCLUDE_DIRS})
-    elseif(GPU_API STREQUAL "HIP")
-      if(NOT DEFINED HIP_PATH)
-          if(NOT DEFINED ENV{HIP_PATH})
-              set(HIP_PATH "/opt/rocm/hip" CACHE PATH "Path to which HIP has been installed")
-          else()
-              set(HIP_PATH $ENV{HIP_PATH} CACHE PATH "Path to which HIP has been installed")
-          endif()
-      endif()
-      set(CMAKE_MODULE_PATH "${HIP_PATH}/cmake" ${CMAKE_MODULE_PATH})
-      find_package(HIP REQUIRED)
-
-      set(HIP_ARCH "gfx906")
-
-      file(GLOB GPU_LIB_CU ${LAMMPS_LIB_SOURCE_DIR}/gpu/[^.]*.cu ${CMAKE_CURRENT_SOURCE_DIR}/gpu/[^.]*.cu)
-      list(REMOVE_ITEM GPU_LIB_CU ${LAMMPS_LIB_SOURCE_DIR}/gpu/lal_pppm.cu)
-
-      set(GPU_LIB_CU_HIP "")
-      foreach(CU_FILE ${GPU_LIB_CU})
-        get_filename_component(CU_NAME ${CU_FILE} NAME_WE)
-        string(REGEX REPLACE "^.*lal_" "" CU_NAME "${CU_NAME}")
-
-        set(CU_CPP_FILE  "${LAMMPS_LIB_BINARY_DIR}/gpu/${CU_NAME}.cu.cpp")
-        set(CUBIN_FILE   "${LAMMPS_LIB_BINARY_DIR}/gpu/${CU_NAME}.cubin")
-        set(CUBIN_H_FILE "${LAMMPS_LIB_BINARY_DIR}/gpu/${CU_NAME}_cubin.h")
-
-        configure_file(${CU_FILE} ${CU_CPP_FILE} COPYONLY)
-
-        add_custom_command(OUTPUT ${CUBIN_FILE}
-          VERBATIM COMMAND ${HIP_HIPCC_EXECUTABLE} --genco -t="${HIP_ARCH}" -f=\"-O3 -ffast-math -DUSE_HIP -D_${GPU_PREC_SETTING} -I${LAMMPS_LIB_SOURCE_DIR}/gpu\" -o ${CUBIN_FILE} ${CU_CPP_FILE}
-          DEPENDS ${CU_CPP_FILE}
-          COMMENT "Generating ${CU_NAME}.cubin")
-
-        add_custom_command(OUTPUT ${CUBIN_H_FILE}
-          COMMAND ${CMAKE_COMMAND} -D SOURCE_DIR=${CMAKE_CURRENT_SOURCE_DIR} -D VARNAME=${CU_NAME} -D HEADER_FILE=${CUBIN_H_FILE} -D SOURCE_FILES=${CUBIN_FILE} -P ${CMAKE_CURRENT_SOURCE_DIR}/Modules/GenerateBinaryHeader.cmake
-          DEPENDS ${CUBIN_FILE}
-          COMMENT "Generating ${CU_NAME}_cubin.h")
-
-        list(APPEND GPU_LIB_SOURCES ${CUBIN_H_FILE})
-      endforeach()
-
-      set_directory_properties(PROPERTIES ADDITIONAL_MAKE_CLEAN_FILES "${LAMMPS_LIB_BINARY_DIR}/gpu/*_cubin.h ${LAMMPS_LIB_BINARY_DIR}/gpu/*.cu.cpp")
-
-      hip_add_library(gpu STATIC ${GPU_LIB_SOURCES})
-      target_include_directories(gpu PRIVATE ${LAMMPS_LIB_BINARY_DIR}/gpu)
-      target_compile_definitions(gpu PRIVATE -D_${GPU_PREC_SETTING} -DMPI_GERYON -DUCL_NO_EXIT)
-      target_compile_definitions(gpu PRIVATE -DUSE_HIP)
-
-      hip_add_executable(hip_get_devices ${LAMMPS_LIB_SOURCE_DIR}/gpu/geryon/ucl_get_devices.cpp)
-      target_compile_definitions(hip_get_devices PRIVATE -DUCL_HIP)
-
-      list(APPEND LAMMPS_LINK_LIBS gpu)
-=======
->>>>>>> b74aabf0
     endif()
     set(OCL_TUNE "generic" CACHE STRING "OpenCL Device Tuning")
     set(OCL_TUNE_VALUES intel fermi kepler cypress generic)
@@ -328,6 +187,57 @@
     add_executable(ocl_get_devices ${LAMMPS_LIB_SOURCE_DIR}/gpu/geryon/ucl_get_devices.cpp)
     target_compile_definitions(ocl_get_devices PRIVATE -DUCL_OPENCL)
     target_link_libraries(ocl_get_devices PRIVATE OpenCL::OpenCL)
+  elseif(GPU_API STREQUAL "HIP")
+    if(NOT DEFINED HIP_PATH)
+        if(NOT DEFINED ENV{HIP_PATH})
+            set(HIP_PATH "/opt/rocm/hip" CACHE PATH "Path to which HIP has been installed")
+        else()
+            set(HIP_PATH $ENV{HIP_PATH} CACHE PATH "Path to which HIP has been installed")
+        endif()
+    endif()
+    set(CMAKE_MODULE_PATH "${HIP_PATH}/cmake" ${CMAKE_MODULE_PATH})
+    find_package(HIP REQUIRED)
+
+    set(HIP_ARCH "gfx906")
+
+    file(GLOB GPU_LIB_CU ${LAMMPS_LIB_SOURCE_DIR}/gpu/[^.]*.cu ${CMAKE_CURRENT_SOURCE_DIR}/gpu/[^.]*.cu)
+    list(REMOVE_ITEM GPU_LIB_CU ${LAMMPS_LIB_SOURCE_DIR}/gpu/lal_pppm.cu)
+
+    set(GPU_LIB_CU_HIP "")
+    foreach(CU_FILE ${GPU_LIB_CU})
+      get_filename_component(CU_NAME ${CU_FILE} NAME_WE)
+      string(REGEX REPLACE "^.*lal_" "" CU_NAME "${CU_NAME}")
+
+      set(CU_CPP_FILE  "${LAMMPS_LIB_BINARY_DIR}/gpu/${CU_NAME}.cu.cpp")
+      set(CUBIN_FILE   "${LAMMPS_LIB_BINARY_DIR}/gpu/${CU_NAME}.cubin")
+      set(CUBIN_H_FILE "${LAMMPS_LIB_BINARY_DIR}/gpu/${CU_NAME}_cubin.h")
+
+      configure_file(${CU_FILE} ${CU_CPP_FILE} COPYONLY)
+
+      add_custom_command(OUTPUT ${CUBIN_FILE}
+        VERBATIM COMMAND ${HIP_HIPCC_EXECUTABLE} --genco -t="${HIP_ARCH}" -f=\"-O3 -ffast-math -DUSE_HIP -D_${GPU_PREC_SETTING} -I${LAMMPS_LIB_SOURCE_DIR}/gpu\" -o ${CUBIN_FILE} ${CU_CPP_FILE}
+        DEPENDS ${CU_CPP_FILE}
+        COMMENT "Generating ${CU_NAME}.cubin")
+
+      add_custom_command(OUTPUT ${CUBIN_H_FILE}
+        COMMAND ${CMAKE_COMMAND} -D SOURCE_DIR=${CMAKE_CURRENT_SOURCE_DIR} -D VARNAME=${CU_NAME} -D HEADER_FILE=${CUBIN_H_FILE} -D SOURCE_FILES=${CUBIN_FILE} -P ${CMAKE_CURRENT_SOURCE_DIR}/Modules/GenerateBinaryHeader.cmake
+        DEPENDS ${CUBIN_FILE}
+        COMMENT "Generating ${CU_NAME}_cubin.h")
+
+      list(APPEND GPU_LIB_SOURCES ${CUBIN_H_FILE})
+    endforeach()
+
+    set_directory_properties(PROPERTIES ADDITIONAL_MAKE_CLEAN_FILES "${LAMMPS_LIB_BINARY_DIR}/gpu/*_cubin.h ${LAMMPS_LIB_BINARY_DIR}/gpu/*.cu.cpp")
+
+    hip_add_library(gpu STATIC ${GPU_LIB_SOURCES})
+    target_include_directories(gpu PRIVATE ${LAMMPS_LIB_BINARY_DIR}/gpu)
+    target_compile_definitions(gpu PRIVATE -D_${GPU_PREC_SETTING} -DMPI_GERYON -DUCL_NO_EXIT)
+    target_compile_definitions(gpu PRIVATE -DUSE_HIP)
+
+    hip_add_executable(hip_get_devices ${LAMMPS_LIB_SOURCE_DIR}/gpu/geryon/ucl_get_devices.cpp)
+    target_compile_definitions(hip_get_devices PRIVATE -DUCL_HIP)
+
+    target_link_libraries(lammps PRIVATE gpu)
   endif()
 
   # GPU package
