// clang-format off
/* ----------------------------------------------------------------------
   LAMMPS - Large-scale Atomic/Molecular Massively Parallel Simulator
   https://www.lammps.org/, Sandia National Laboratories
   Steve Plimpton, sjplimp@sandia.gov

   Copyright (2003) Sandia Corporation.  Under the terms of Contract
   DE-AC04-94AL85000 with Sandia Corporation, the U.S. Government retains
   certain rights in this software.  This software is distributed under
   the GNU General Public License.

   See the README file in the top-level LAMMPS directory.
------------------------------------------------------------------------- */

/* ----------------------------------------------------------------------
   Contributing author: Ray Shan (Sandia)
------------------------------------------------------------------------- */

#include "fix_qeq_fire.h"

#include "atom.h"
#include "comm.h"
#include "error.h"
#include "force.h"
#include "group.h"
#include "kspace.h"
#include "neigh_list.h"
#include "neigh_request.h"
#include "neighbor.h"
#include "pair_comb.h"
#include "pair_comb3.h"
#include "respa.h"
#include "update.h"

#include <cmath>
#include <cstring>

using namespace LAMMPS_NS;
using namespace FixConst;

#define DELAYSTEP 0
#define DT_GROW 1.1
#define DT_SHRINK 0.5
#define ALPHA0 0.8
#define ALPHA_SHRINK 0.10
#define TMAX 10.0

/* ---------------------------------------------------------------------- */

FixQEqFire::FixQEqFire(LAMMPS *lmp, int narg, char **arg) :
  FixQEq(lmp, narg, arg), comb(nullptr), comb3(nullptr)
{
  qdamp = 0.20;
  qstep = 0.20;

  int iarg = 8;
  while (iarg < narg) {

    if (strcmp(arg[iarg],"qdamp") == 0) {
      if (iarg+2 > narg) error->all(FLERR,"Illegal fix qeq/fire command");
      qdamp = atof(arg[iarg+1]);
      iarg += 2;
    } else if (strcmp(arg[iarg],"qstep") == 0) {
      if (iarg+2 > narg) error->all(FLERR,"Illegal fix qeq/fire command");
      qstep = atof(arg[iarg+1]);
      iarg += 2;
    } else if (strcmp(arg[iarg],"warn") == 0) {
      if (iarg+2 > narg) error->all(FLERR,"Illegal fix qeq/fire command");
      if (strcmp(arg[iarg+1],"no") == 0) maxwarn = 0;
      else if (strcmp(arg[iarg+1],"yes") == 0) maxwarn = 1;
      else error->all(FLERR,"Illegal fix qeq/fire command");
      iarg += 2;
    } else error->all(FLERR,"Illegal fix qeq/fire command");
  }
}

/* ---------------------------------------------------------------------- */

void FixQEqFire::init()
{
  if (!atom->q_flag)
    error->all(FLERR,"Fix qeq/fire requires atom attribute q");

  ngroup = group->count(igroup);
  if (ngroup == 0) error->all(FLERR,"Fix qeq/fire group has no atoms");

  int irequest = neighbor->request(this,instance_me);
  neighbor->requests[irequest]->pair = 0;
  neighbor->requests[irequest]->fix  = 1;
  neighbor->requests[irequest]->half = 1;
  neighbor->requests[irequest]->full = 0;

  if (tolerance < 1e-4)
    if (comm->me == 0)
      error->warning(FLERR,"Fix qeq/fire tolerance may be too small"
                    " for damped fires");

  if (utils::strmatch(update->integrate_style,"^respa"))
    nlevels_respa = ((Respa *) update->integrate)->nlevels;

  comb3 = (PairComb3 *) force->pair_match("^comb3",0);
  if (!comb3) comb = (PairComb *) force->pair_match("^comb",0);
}

/* ---------------------------------------------------------------------- */

void FixQEqFire::pre_force(int /*vflag*/)
{
  int inum, *ilist;
  int i,ii,iloop;

  double *q = atom->q;
  double vmax,vdotf,vdotfall,vdotv,vdotvall,fdotf,fdotfall;
  double scale1,scale2;
  double dtvone,dtv;
  double enegtot,enegchk;
  double alpha = qdamp;
  double dt, dtmax;
  double enegchkall;
  bigint ntimestep = update->ntimestep;
  bigint last_negative = 0;

  if (ntimestep % nevery) return;

  if (atom->nmax > nmax) reallocate_storage();

  inum = list->inum;
  ilist = list->ilist;

  for (ii = 0; ii < inum; ii++) {
    i = ilist[ii];
    qv[i] = 0.0;
  }

  dt = qstep;
  dtmax = TMAX * dt;

  for (iloop = 0; iloop < maxiter; iloop ++) {
    pack_flag = 1;
    comm->forward_comm_fix(this);

    if (comb) {
      comb->yasu_char(qf,igroup);
      enegtot = comb->enegtot / ngroup;
    } else if (comb3) {
      comb3->combqeq(qf,igroup);
      enegtot = comb3->enegtot / ngroup;
    } else {
      enegtot = compute_eneg();
      enegtot /= ngroup;
    }

    for (ii = 0; ii < inum; ii++) {
      i = ilist[ii];
      qf[i] -= enegtot;         // Enforce adiabatic
    }

    // FIRE minimization algorithm
    // vdotfall = v dot f = qv dot qf
    vdotf = 0.0;
    for (ii = 0; ii < inum; ii++) {
      i = ilist[ii];
      vdotf += (qv[i]*qf[i]);
    }
    MPI_Allreduce(&vdotf,&vdotfall,1,MPI_DOUBLE,MPI_SUM,world);

    if (vdotfall > 0.0) {
      vdotv = fdotf = 0.0;
      for (ii = 0; ii < inum; ii++) {
        i = ilist[ii];
        vdotv += qv[i]*qv[i];
        fdotf += qf[i]*qf[i];
      }
      MPI_Allreduce(&vdotv,&vdotvall,1,MPI_DOUBLE,MPI_SUM,world);
      MPI_Allreduce(&fdotf,&fdotfall,1,MPI_DOUBLE,MPI_SUM,world);

      scale1 = 1.0 - alpha;
      if (fdotfall == 0.0) scale2 = 0.0;
      else scale2 = alpha * sqrt(vdotvall/fdotfall);

      for (ii = 0; ii < inum; ii++) {
        i = ilist[ii];
        qv[i] = scale1*qv[i] + scale2*qf[i];
      }
      if (ntimestep - last_negative > DELAYSTEP) {
        dt = MIN(dt*DT_GROW,dtmax);
        alpha *= ALPHA_SHRINK;
      }
    } else {
      last_negative = ntimestep;
      dt *= DT_SHRINK;
      alpha = ALPHA0;
      for (ii = 0; ii < inum; ii++) {
        i = ilist[ii];
        qv[i] = 0.0;
      }
    }

    // limit timestep so no charges change more than dmax
    dtvone = dt;
    double dmax = 0.1;
    for (ii = 0; ii < inum; ii++) {
      i = ilist[ii];
      vmax = MAX(fabs(qv[i]),0);
      if (dtvone*vmax > dmax) dtvone = dmax/vmax;
    }
    MPI_Allreduce(&dtvone,&dtv,1,MPI_DOUBLE,MPI_MIN,world);
    //dtv = dt;

    // Euler integration step
    enegchk = 0.0;
    for (ii = 0; ii < inum; ii++) {
      i = ilist[ii];
      q[i] -= dtv * qv[i];
      qv[i] += dtv * qf[i];
      enegchk += fabs(qf[i]);
    }
    MPI_Allreduce(&enegchk,&enegchkall,1,MPI_DOUBLE,MPI_SUM,world);
    enegchk = enegchkall / ngroup;

    if (enegchk < tolerance) break;
  }
  matvecs = iloop;

<<<<<<< HEAD
  if ((comm->me == 0) && maxwarn && (iloop >= maxiter))
    error->warning(FLERR,fmt::format("Charges did not converge at step "
                                     "{}: {}",update->ntimestep,enegchk));
=======
  if ((comm->me == 0) && (iloop >= maxiter))
    error->warning(FLERR,"Charges did not converge at step {}: {}",
                   update->ntimestep,enegchk);
>>>>>>> 998b7652

  if (force->kspace) force->kspace->qsum_qsq();
}

/* ---------------------------------------------------------------------- */

double FixQEqFire::compute_eneg()
{
  int i, j, ii, jj, inum, jnum, itype;
  int *ilist, *jlist, *numneigh, **firstneigh;
  double eneg, enegtot;
  double r, rsq, delr[3], rinv;

  int *type = atom->type;
  int *mask = atom->mask;
  double *q = atom->q;
  double **x = atom->x;

  inum = list->inum;
  ilist = list->ilist;
  numneigh = list->numneigh;
  firstneigh = list->firstneigh;

  for (ii = 0; ii < inum; ii++) {
    i = ilist[ii];
    if (mask[i] & groupbit)
      qf[i] = 0.0;
  }

  // communicating charge force to all nodes, first forward then reverse
  pack_flag = 2;
  comm->forward_comm_fix(this);

  for (ii = 0; ii < inum; ii++) {
    i = ilist[ii];
    itype = type[i];

    if (mask[i] & groupbit) {

      qf[i] += chi[itype] + eta[itype] * q[i];

      jlist = firstneigh[i];
      jnum = numneigh[i];

      for (jj = 0; jj < jnum; jj++) {
        j = jlist[jj];
        j &= NEIGHMASK;

        delr[0] = x[i][0] - x[j][0];
        delr[1] = x[i][1] - x[j][1];
        delr[2] = x[i][2] - x[j][2];
        rsq = delr[0]*delr[0] + delr[1]*delr[1] + delr[2]*delr[2];

        if (rsq > cutoff_sq) continue;

        r = sqrt(rsq);
        rinv = 1.0/r;
        qf[i] += q[j] * rinv;
        qf[j] += q[i] * rinv;
      }
    }
  }

  pack_flag = 2;
  comm->reverse_comm_fix(this);

  // sum charge force on each node and return it

  eneg = enegtot = 0.0;
  for (ii = 0; ii < inum; ii++) {
    i = ilist[ii];
    if (mask[i] & groupbit)
      eneg += qf[i];
  }
  MPI_Allreduce(&eneg,&enegtot,1,MPI_DOUBLE,MPI_SUM,world);
  return enegtot;

}

/* ---------------------------------------------------------------------- */

int FixQEqFire::pack_forward_comm(int n, int *list, double *buf,
                          int /*pbc_flag*/, int * /*pbc*/)
{
  int m = 0;

  if (pack_flag == 1)
    for (m = 0; m < n; m++) buf[m] = atom->q[list[m]];
  else if (pack_flag == 2)
    for (m = 0; m < n; m++) buf[m] = qf[list[m]];

  return m;
}

/* ---------------------------------------------------------------------- */

void FixQEqFire::unpack_forward_comm(int n, int first, double *buf)
{
  int i, m;

  if (pack_flag == 1)
    for (m = 0, i = first; m < n; m++, i++) atom->q[i] = buf[m];
  else if (pack_flag == 2)
    for (m = 0, i = first; m < n; m++, i++) qf[i] = buf[m];
}

/* ---------------------------------------------------------------------- */

int FixQEqFire::pack_reverse_comm(int n, int first, double *buf)
{
  int i, m;
  for (m = 0, i = first; m < n; m++, i++) buf[m] = qf[i];
  return m;
}

/* ---------------------------------------------------------------------- */

void FixQEqFire::unpack_reverse_comm(int n, int *list, double *buf)
{
  int m;

  for (m = 0; m < n; m++) qf[list[m]] += buf[m];
}

/* ---------------------------------------------------------------------- */<|MERGE_RESOLUTION|>--- conflicted
+++ resolved
@@ -222,15 +222,9 @@
   }
   matvecs = iloop;
 
-<<<<<<< HEAD
   if ((comm->me == 0) && maxwarn && (iloop >= maxiter))
-    error->warning(FLERR,fmt::format("Charges did not converge at step "
-                                     "{}: {}",update->ntimestep,enegchk));
-=======
-  if ((comm->me == 0) && (iloop >= maxiter))
     error->warning(FLERR,"Charges did not converge at step {}: {}",
                    update->ntimestep,enegchk);
->>>>>>> 998b7652
 
   if (force->kspace) force->kspace->qsum_qsq();
 }
