--- conflicted
+++ resolved
@@ -12,17 +12,11 @@
 ------------------------------------------------------------------------- */
 
 #ifdef NSTENCIL_CLASS
-// clang-format off
+
 NStencilStyle(full/ghost/bin/2d,
               NStencilFullGhostBin2d,
-<<<<<<< HEAD
-              NS_FULL | NS_GHOST | NS_BIN | NS_2D |
-              NS_NEWTON | NS_NEWTOFF | NS_ORTHO | NS_TRI);
-// clang-format on
-=======
               NS_FULL | NS_GHOST | NS_BIN | NS_2D | NS_ORTHO | NS_TRI)
 
->>>>>>> 6740959c
 #else
 
 #ifndef LMP_NSTENCIL_FULL_GHOST_BIN_2D_H
