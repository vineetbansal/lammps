/* ----------------------------------------------------------------------
   LAMMPS - Large-scale Atomic/Molecular Massively Parallel Simulator
   http://lammps.sandia.gov, Sandia National Laboratories
   Steve Plimpton, sjplimp@sandia.gov

   Copyright (2003) Sandia Corporation.  Under the terms of Contract
   DE-AC04-94AL85000 with Sandia Corporation, the U.S. Government retains
   certain rights in this software.  This software is distributed under
   the GNU General Public License.

   See the README file in the top-level LAMMPS directory.
------------------------------------------------------------------------- */

#include "fix_client_md.h"
#include <cstdio>
#include <cstring>
#include "update.h"
#include "atom.h"
#include "comm.h"
#include "domain.h"
#include "force.h"
#include "memory.h"
#include "error.h"

// CSlib interface

#include "cslib.h"

using namespace LAMMPS_NS;
using namespace CSLIB_NS;
using namespace FixConst;

enum{OTHER,REAL,METAL};
enum{SETUP=1,STEP};
enum{DIM=1,PERIODICITY,ORIGIN,BOX,NATOMS,NTYPES,TYPES,COORDS,UNITS,CHARGE};
enum{FORCES=1,ENERGY,PRESSURE,ERROR};

/* ---------------------------------------------------------------------- */

FixClientMD::FixClientMD(LAMMPS *lmp, int narg, char **arg) :
  Fix(lmp, narg, arg)
{
  if (lmp->clientserver != 1)
    error->all(FLERR,"Fix client/md requires LAMMPS be running as a client");
  if (!atom->map_style) error->all(FLERR,"Fix client/md requires atom map");

  if (sizeof(tagint) != 4)
    error->all(FLERR,"Fix client/md only supports 32-bit atom IDs");

  if (strcmp(update->unit_style,"real") == 0) units = REAL;
  else if (strcmp(update->unit_style,"metal") == 0) units = METAL;
  else units = OTHER;

  scalar_flag = 1;
  global_freq = 1;
  extscalar = 1;
  virial_flag = 1;
  thermo_virial = 1;

  inv_nprocs = 1.0 / comm->nprocs;
  if (domain->dimension == 2)
    box[0][2] = box[1][2] = box[2][0] = box[2][1] = box[2][2] = 0.0;

  maxatom = 0;
  xpbc = NULL;

  // unit conversion factors for REAL
  // otherwise not needed
  // message received in METAL units, convert to local REAL units

  fconvert = econvert = pconvert = 1.0;
  if (units == REAL) {
    fconvert = econvert = 23.06035;    // eV -> Kcal/mole
    pconvert = 0.986923;               // bars -> atmospheres
  }
}

/* ---------------------------------------------------------------------- */

FixClientMD::~FixClientMD()
{
  memory->destroy(xpbc);
<<<<<<< HEAD

  CSlib *cs = (CSlib *) lmp->cslib;

  // all-done message to server

  cs->send(-1,0);

  int nfield;
  int *fieldID,*fieldtype,*fieldlen;
  cs->recv(nfield,fieldID,fieldtype,fieldlen);

  // clean-up

  delete cs;
  lmp->cslib = NULL;
=======
>>>>>>> 5e3fe197
}

/* ---------------------------------------------------------------------- */

int FixClientMD::setmask()
{
  int mask = 0;
  mask |= POST_FORCE;
  mask |= MIN_POST_FORCE;
  mask |= THERMO_ENERGY;
  return mask;
}

/* ---------------------------------------------------------------------- */

void FixClientMD::init()
{
  if (3*atom->natoms > INT_MAX)
    error->all(FLERR,"Fix client/md max atoms is 1/3 of 2^31");
}

/* ---------------------------------------------------------------------- */

void FixClientMD::setup(int vflag)
{
  CSlib *cs = (CSlib *) lmp->cslib;

  // SETUP send at beginning of each run
  // required fields: DIM, PERIODICTY, ORIGIN, BOX, NATOMS, NTYPES, TYPES, COORDS
  // optional fields: others in enum above

  int nfields = 8;
  if (units == OTHER) nfields++;
  if (atom->q_flag) nfields++;

  cs->send(SETUP,nfields);

  cs->pack_int(DIM,domain->dimension);
  cs->pack(PERIODICITY,1,3,domain->periodicity);

  pack_box();
  cs->pack(ORIGIN,4,3,domain->boxlo);
  cs->pack(BOX,4,9,&box[0][0]);

  cs->pack_int(NATOMS,atom->natoms);
  cs->pack_int(NTYPES,atom->ntypes);

  cs->pack_parallel(TYPES,1,atom->nlocal,atom->tag,1,atom->type);
  pack_coords();
  cs->pack_parallel(COORDS,4,atom->nlocal,atom->tag,3,xpbc);

  if (units == OTHER) cs->pack_string(UNITS,update->unit_style);

  if (atom->q_flag)
    cs->pack_parallel(CHARGE,4,atom->nlocal,atom->tag,1,atom->q);

  // receive initial forces, energy, virial

  receive_fev(vflag);

  if (server_error) {
    char str[64];
    sprintf(str,"Fix client/md received server error %d\n",server_error);
    error->all(FLERR,str);
  }
}

/* ---------------------------------------------------------------------- */

void FixClientMD::min_setup(int vflag)
{
  setup(vflag);
}

/* ---------------------------------------------------------------------- */

void FixClientMD::post_force(int vflag)
{
  // energy and virial setup

  if (vflag) v_setup(vflag);
  else evflag = 0;

  // STEP send every step
  // required fields: COORDS
  // optional fields: ORIGIN, BOX

  // send coords

  CSlib *cs = (CSlib *) lmp->cslib;

  int nfields = 1;
  if (domain->box_change) nfields += 2;

  cs->send(STEP,nfields);

  pack_coords();
  cs->pack_parallel(COORDS,4,atom->nlocal,atom->tag,3,xpbc);

  if (domain->box_change) {
    pack_box();
    cs->pack(ORIGIN,4,3,domain->boxlo);
    cs->pack(BOX,4,9,&box[0][0]);
  }

  // receive forces, energy, virial

  receive_fev(vflag);

  if (server_error) {
    char str[64];
    sprintf(str,"Fix client/md received server error %d\n",server_error);
    error->all(FLERR,str);
  }
}

/* ---------------------------------------------------------------------- */

void FixClientMD::min_post_force(int vflag)
{
  post_force(vflag);
}

/* ----------------------------------------------------------------------
   potential energy from server
------------------------------------------------------------------------- */

double FixClientMD::compute_scalar()
{
  return eng;
}

/* ----------------------------------------------------------------------
   pack local coords into xpbc, enforcing PBC
------------------------------------------------------------------------- */

void FixClientMD::pack_coords()
{
  double **x = atom->x;
  int nlocal = atom->nlocal;

  if (nlocal > maxatom) {
    memory->destroy(xpbc);
    maxatom = atom->nmax;
    memory->create(xpbc,3*maxatom,"message:xpbc");
  }

  memcpy(xpbc,&x[0][0],3*nlocal*sizeof(double));

  int j = 0;
  for (int i = 0; i < nlocal; i++) {
    domain->remap(&xpbc[j]);
    j += 3;
  }
}

/* ----------------------------------------------------------------------
   pack box info into box = 3 edge vectors of simulation box
------------------------------------------------------------------------- */

void FixClientMD::pack_box()
{
  double *boxlo = domain->boxlo;
  double *boxhi = domain->boxhi;

  box[0][0] = boxhi[0] - boxlo[0];
  box[0][1] = 0.0;
  box[0][2] = 0.0;
  box[1][0] = domain->xy;
  box[1][1] = boxhi[1] - boxlo[1];
  box[1][2] = 0.0;
  box[2][0] = domain->xz;
  box[2][1] = domain->yz;
  box[2][2] = boxhi[2] - boxlo[2];
}

/* ----------------------------------------------------------------------
   receive message from server
   required fields: FORCES, ENERGY, PRESSURE
   optional field: ERROR
------------------------------------------------------------------------- */

void FixClientMD::receive_fev(int vflag)
{
  CSlib *cs = (CSlib *) lmp->cslib;

  int nfield;
  int *fieldID,*fieldtype,*fieldlen;

  cs->recv(nfield,fieldID,fieldtype,fieldlen);

  double *forces = (double *) cs->unpack(FORCES);
  double **f = atom->f;
  int nlocal = atom->nlocal;
  bigint natoms = atom->natoms;
  int m;

  int j = 0;
  for (tagint id = 1; id <= natoms; id++) {
    m = atom->map(id);
    if (m < 0 || m >= nlocal) j += 3;
    else {
      f[m][0] += fconvert * forces[j++];
      f[m][1] += fconvert * forces[j++];
      f[m][2] += fconvert * forces[j++];
    }
  }

  eng = econvert * cs->unpack_double(ENERGY);

  if (vflag) {
    double *v = (double *) cs->unpack(PRESSURE);

    double nktv2p = force->nktv2p;
    double volume = domain->xprd * domain->yprd * domain->zprd;
    double factor = inv_nprocs * pconvert * volume / nktv2p;

    for (int i = 0; i < 6; i++)
      virial[i] = factor * v[i];
  }

  // error return

  server_error = 0;
  if (nfield == 4) server_error = cs->unpack_int(ERROR);
}<|MERGE_RESOLUTION|>--- conflicted
+++ resolved
@@ -80,24 +80,6 @@
 FixClientMD::~FixClientMD()
 {
   memory->destroy(xpbc);
-<<<<<<< HEAD
-
-  CSlib *cs = (CSlib *) lmp->cslib;
-
-  // all-done message to server
-
-  cs->send(-1,0);
-
-  int nfield;
-  int *fieldID,*fieldtype,*fieldlen;
-  cs->recv(nfield,fieldID,fieldtype,fieldlen);
-
-  // clean-up
-
-  delete cs;
-  lmp->cslib = NULL;
-=======
->>>>>>> 5e3fe197
 }
 
 /* ---------------------------------------------------------------------- */
