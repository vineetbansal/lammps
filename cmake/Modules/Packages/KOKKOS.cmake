--- conflicted
+++ resolved
@@ -35,11 +35,7 @@
     INTERFACE_LINK_LIBRARIES ${CMAKE_DL_LIBS})
   target_link_libraries(lammps PRIVATE LAMMPS::KOKKOS)
   add_dependencies(LAMMPS::KOKKOS kokkos_build)
-<<<<<<< HEAD
   if(NOT BUILD_SHARED_LIBS)
-=======
-  if(BUILD_LIB AND NOT BUILD_SHARED_LIBS)
->>>>>>> 4abff7b4
     install(CODE "MESSAGE(FATAL_ERROR \"Installing liblammps with downloaded libraries is currently not supported.\")")
   endif()
 elseif(EXTERNAL_KOKKOS)
