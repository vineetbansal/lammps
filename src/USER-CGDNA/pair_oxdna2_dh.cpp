--- conflicted
+++ resolved
@@ -224,11 +224,6 @@
         if (evflag) ev_tally_xyz(a,b,nlocal,newton_pair,evdwl,0.0,
             delf[0],delf[1],delf[2],x[a][0]-x[b][0],x[a][1]-x[b][1],x[a][2]-x[b][2]);
 
-<<<<<<< HEAD
-        if (evflag) ev_tally(a,b,nlocal,newton_pair,
-                evdwl,0.0,fpair,delr[0],delr[1],delr[2]);
-=======
->>>>>>> 5e3fe197
       }
 
     }
