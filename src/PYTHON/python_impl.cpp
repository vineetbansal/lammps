--- conflicted
+++ resolved
@@ -15,15 +15,10 @@
    Contributing author: Richard Berger and Axel Kohlmeyer (Temple U)
 ------------------------------------------------------------------------- */
 
-<<<<<<< HEAD
-#include <Python.h>
-#include "lmppython.h"
-=======
 #include "python_impl.h"
 #include <cstdlib>
 #include <cstring>
 #include <Python.h>  // IWYU pragma: keep
->>>>>>> 5e3fe197
 #include "force.h"
 #include "input.h"
 #include "variable.h"
